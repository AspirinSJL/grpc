/*
 *
 * Copyright 2015-2016 gRPC authors.
 *
 * Licensed under the Apache License, Version 2.0 (the "License");
 * you may not use this file except in compliance with the License.
 * You may obtain a copy of the License at
 *
 *     http://www.apache.org/licenses/LICENSE-2.0
 *
 * Unless required by applicable law or agreed to in writing, software
 * distributed under the License is distributed on an "AS IS" BASIS,
 * WITHOUT WARRANTIES OR CONDITIONS OF ANY KIND, either express or implied.
 * See the License for the specific language governing permissions and
 * limitations under the License.
 *
 */

/// A completion queue implements a concurrent producer-consumer queue, with
/// two main API-exposed methods: \a Next and \a AsyncNext. These
/// methods are the essential component of the gRPC C++ asynchronous API.
/// There is also a \a Shutdown method to indicate that a given completion queue
/// will no longer have regular events. This must be called before the
/// completion queue is destroyed.
/// All completion queue APIs are thread-safe and may be used concurrently with
/// any other completion queue API invocation; it is acceptable to have
/// multiple threads calling \a Next or \a AsyncNext on the same or different
/// completion queues, or to call these methods concurrently with a \a Shutdown
/// elsewhere.
/// \remark{All other API calls on completion queue should be completed before
/// a completion queue destructor is called.}
#ifndef GRPCPP_IMPL_CODEGEN_COMPLETION_QUEUE_H
#define GRPCPP_IMPL_CODEGEN_COMPLETION_QUEUE_H

#include <grpc/impl/codegen/atm.h>
#include <grpcpp/impl/codegen/completion_queue_tag.h>
#include <grpcpp/impl/codegen/core_codegen_interface.h>
#include <grpcpp/impl/codegen/grpc_library.h>
#include <grpcpp/impl/codegen/status.h>
#include <grpcpp/impl/codegen/time.h>

struct grpc_completion_queue;

namespace grpc_impl {

<<<<<<< HEAD
class Channel;
=======
class Server;
>>>>>>> 54923046
class ServerBuilder;
}  // namespace grpc_impl
namespace grpc {

template <class R>
class ClientReader;
template <class W>
class ClientWriter;
template <class W, class R>
class ClientReaderWriter;
template <class R>
class ServerReader;
template <class W>
class ServerWriter;
namespace internal {
template <class W, class R>
class ServerReaderWriterBody;
}  // namespace internal

class ChannelInterface;
class ClientContext;
class CompletionQueue;
class ServerContext;
class ServerInterface;

namespace internal {
class CompletionQueueTag;
class RpcMethod;
template <class ServiceType, class RequestType, class ResponseType>
class RpcMethodHandler;
template <class ServiceType, class RequestType, class ResponseType>
class ClientStreamingHandler;
template <class ServiceType, class RequestType, class ResponseType>
class ServerStreamingHandler;
template <class ServiceType, class RequestType, class ResponseType>
class BidiStreamingHandler;
template <class Streamer, bool WriteNeeded>
class TemplatedBidiStreamingHandler;
template <StatusCode code>
class ErrorMethodHandler;
template <class InputMessage, class OutputMessage>
class BlockingUnaryCallImpl;
template <class Op1, class Op2, class Op3, class Op4, class Op5, class Op6>
class CallOpSet;
}  // namespace internal

extern CoreCodegenInterface* g_core_codegen_interface;

/// A thin wrapper around \ref grpc_completion_queue (see \ref
/// src/core/lib/surface/completion_queue.h).
/// See \ref doc/cpp/perf_notes.md for notes on best practices for high
/// performance servers.
class CompletionQueue : private GrpcLibraryCodegen {
 public:
  /// Default constructor. Implicitly creates a \a grpc_completion_queue
  /// instance.
  CompletionQueue()
      : CompletionQueue(grpc_completion_queue_attributes{
            GRPC_CQ_CURRENT_VERSION, GRPC_CQ_NEXT, GRPC_CQ_DEFAULT_POLLING,
            nullptr}) {}

  /// Wrap \a take, taking ownership of the instance.
  ///
  /// \param take The completion queue instance to wrap. Ownership is taken.
  explicit CompletionQueue(grpc_completion_queue* take);

  /// Destructor. Destroys the owned wrapped completion queue / instance.
  ~CompletionQueue() {
    g_core_codegen_interface->grpc_completion_queue_destroy(cq_);
  }

  /// Tri-state return for AsyncNext: SHUTDOWN, GOT_EVENT, TIMEOUT.
  enum NextStatus {
    SHUTDOWN,   ///< The completion queue has been shutdown and fully-drained
    GOT_EVENT,  ///< Got a new event; \a tag will be filled in with its
                ///< associated value; \a ok indicating its success.
    TIMEOUT     ///< deadline was reached.
  };

  /// Read from the queue, blocking until an event is available or the queue is
  /// shutting down.
  ///
  /// \param tag [out] Updated to point to the read event's tag.
  /// \param ok [out] true if read a successful event, false otherwise.
  ///
  /// Note that each tag sent to the completion queue (through RPC operations
  /// or alarms) will be delivered out of the completion queue by a call to
  /// Next (or a related method), regardless of whether the operation succeeded
  /// or not. Success here means that this operation completed in the normal
  /// valid manner.
  ///
  /// Server-side RPC request: \a ok indicates that the RPC has indeed
  /// been started. If it is false, the server has been Shutdown
  /// before this particular call got matched to an incoming RPC.
  ///
  /// Client-side StartCall/RPC invocation: \a ok indicates that the RPC is
  /// going to go to the wire. If it is false, it not going to the wire. This
  /// would happen if the channel is either permanently broken or
  /// transiently broken but with the fail-fast option. (Note that async unary
  /// RPCs don't post a CQ tag at this point, nor do client-streaming
  /// or bidi-streaming RPCs that have the initial metadata corked option set.)
  ///
  /// Client-side Write, Client-side WritesDone, Server-side Write,
  /// Server-side Finish, Server-side SendInitialMetadata (which is
  /// typically included in Write or Finish when not done explicitly):
  /// \a ok means that the data/metadata/status/etc is going to go to the
  /// wire. If it is false, it not going to the wire because the call
  /// is already dead (i.e., canceled, deadline expired, other side
  /// dropped the channel, etc).
  ///
  /// Client-side Read, Server-side Read, Client-side
  /// RecvInitialMetadata (which is typically included in Read if not
  /// done explicitly): \a ok indicates whether there is a valid message
  /// that got read. If not, you know that there are certainly no more
  /// messages that can ever be read from this stream. For the client-side
  /// operations, this only happens because the call is dead. For the
  /// server-sider operation, though, this could happen because the client
  /// has done a WritesDone already.
  ///
  /// Client-side Finish: \a ok should always be true
  ///
  /// Server-side AsyncNotifyWhenDone: \a ok should always be true
  ///
  /// Alarm: \a ok is true if it expired, false if it was canceled
  ///
  /// \return true if got an event, false if the queue is fully drained and
  ///         shut down.
  bool Next(void** tag, bool* ok) {
    return (AsyncNextInternal(tag, ok,
                              g_core_codegen_interface->gpr_inf_future(
                                  GPR_CLOCK_REALTIME)) != SHUTDOWN);
  }

  /// Read from the queue, blocking up to \a deadline (or the queue's shutdown).
  /// Both \a tag and \a ok are updated upon success (if an event is available
  /// within the \a deadline).  A \a tag points to an arbitrary location usually
  /// employed to uniquely identify an event.
  ///
  /// \param tag [out] Upon success, updated to point to the event's tag.
  /// \param ok [out] Upon success, true if a successful event, false otherwise
  ///        See documentation for CompletionQueue::Next for explanation of ok
  /// \param deadline [in] How long to block in wait for an event.
  ///
  /// \return The type of event read.
  template <typename T>
  NextStatus AsyncNext(void** tag, bool* ok, const T& deadline) {
    TimePoint<T> deadline_tp(deadline);
    return AsyncNextInternal(tag, ok, deadline_tp.raw_time());
  }

  /// EXPERIMENTAL
  /// First executes \a F, then reads from the queue, blocking up to
  /// \a deadline (or the queue's shutdown).
  /// Both \a tag and \a ok are updated upon success (if an event is available
  /// within the \a deadline).  A \a tag points to an arbitrary location usually
  /// employed to uniquely identify an event.
  ///
  /// \param f [in] Function to execute before calling AsyncNext on this queue.
  /// \param tag [out] Upon success, updated to point to the event's tag.
  /// \param ok [out] Upon success, true if read a regular event, false
  /// otherwise.
  /// \param deadline [in] How long to block in wait for an event.
  ///
  /// \return The type of event read.
  template <typename T, typename F>
  NextStatus DoThenAsyncNext(F&& f, void** tag, bool* ok, const T& deadline) {
    CompletionQueueTLSCache cache = CompletionQueueTLSCache(this);
    f();
    if (cache.Flush(tag, ok)) {
      return GOT_EVENT;
    } else {
      return AsyncNext(tag, ok, deadline);
    }
  }

  /// Request the shutdown of the queue.
  ///
  /// \warning This method must be called at some point if this completion queue
  /// is accessed with Next or AsyncNext. \a Next will not return false
  /// until this method has been called and all pending tags have been drained.
  /// (Likewise for \a AsyncNext returning \a NextStatus::SHUTDOWN .)
  /// Only once either one of these methods does that (that is, once the queue
  /// has been \em drained) can an instance of this class be destroyed.
  /// Also note that applications must ensure that no work is enqueued on this
  /// completion queue after this method is called.
  void Shutdown();

  /// Returns a \em raw pointer to the underlying \a grpc_completion_queue
  /// instance.
  ///
  /// \warning Remember that the returned instance is owned. No transfer of
  /// owership is performed.
  grpc_completion_queue* cq() { return cq_; }

 protected:
  /// Private constructor of CompletionQueue only visible to friend classes
  CompletionQueue(const grpc_completion_queue_attributes& attributes) {
    cq_ = g_core_codegen_interface->grpc_completion_queue_create(
        g_core_codegen_interface->grpc_completion_queue_factory_lookup(
            &attributes),
        &attributes, NULL);
    InitialAvalanching();  // reserve this for the future shutdown
  }

 private:
  // Friend synchronous wrappers so that they can access Pluck(), which is
  // a semi-private API geared towards the synchronous implementation.
  template <class R>
  friend class ::grpc::ClientReader;
  template <class W>
  friend class ::grpc::ClientWriter;
  template <class W, class R>
  friend class ::grpc::ClientReaderWriter;
  template <class R>
  friend class ::grpc::ServerReader;
  template <class W>
  friend class ::grpc::ServerWriter;
  template <class W, class R>
  friend class ::grpc::internal::ServerReaderWriterBody;
  template <class ServiceType, class RequestType, class ResponseType>
  friend class ::grpc::internal::RpcMethodHandler;
  template <class ServiceType, class RequestType, class ResponseType>
  friend class ::grpc::internal::ClientStreamingHandler;
  template <class ServiceType, class RequestType, class ResponseType>
  friend class ::grpc::internal::ServerStreamingHandler;
  template <class Streamer, bool WriteNeeded>
  friend class ::grpc::internal::TemplatedBidiStreamingHandler;
  template <StatusCode code>
  friend class ::grpc::internal::ErrorMethodHandler;
  friend class ::grpc_impl::Server;
  friend class ::grpc::ServerContext;
  friend class ::grpc::ServerInterface;
  template <class InputMessage, class OutputMessage>
  friend class ::grpc::internal::BlockingUnaryCallImpl;

  // Friends that need access to constructor for callback CQ
  friend class ::grpc_impl::Channel;

  // For access to Register/CompleteAvalanching
  template <class Op1, class Op2, class Op3, class Op4, class Op5, class Op6>
  friend class ::grpc::internal::CallOpSet;

  /// EXPERIMENTAL
  /// Creates a Thread Local cache to store the first event
  /// On this completion queue queued from this thread.  Once
  /// initialized, it must be flushed on the same thread.
  class CompletionQueueTLSCache {
   public:
    CompletionQueueTLSCache(CompletionQueue* cq);
    ~CompletionQueueTLSCache();
    bool Flush(void** tag, bool* ok);

   private:
    CompletionQueue* cq_;
    bool flushed_;
  };

  NextStatus AsyncNextInternal(void** tag, bool* ok, gpr_timespec deadline);

  /// Wraps \a grpc_completion_queue_pluck.
  /// \warning Must not be mixed with calls to \a Next.
  bool Pluck(internal::CompletionQueueTag* tag) {
    auto deadline =
        g_core_codegen_interface->gpr_inf_future(GPR_CLOCK_REALTIME);
    while (true) {
      auto ev = g_core_codegen_interface->grpc_completion_queue_pluck(
          cq_, tag, deadline, nullptr);
      bool ok = ev.success != 0;
      void* ignored = tag;
      if (tag->FinalizeResult(&ignored, &ok)) {
        GPR_CODEGEN_ASSERT(ignored == tag);
        return ok;
      }
    }
  }

  /// Performs a single polling pluck on \a tag.
  /// \warning Must not be mixed with calls to \a Next.
  ///
  /// TODO: sreek - This calls tag->FinalizeResult() even if the cq_ is already
  /// shutdown. This is most likely a bug and if it is a bug, then change this
  /// implementation to simple call the other TryPluck function with a zero
  /// timeout. i.e:
  ///      TryPluck(tag, gpr_time_0(GPR_CLOCK_REALTIME))
  void TryPluck(internal::CompletionQueueTag* tag) {
    auto deadline = g_core_codegen_interface->gpr_time_0(GPR_CLOCK_REALTIME);
    auto ev = g_core_codegen_interface->grpc_completion_queue_pluck(
        cq_, tag, deadline, nullptr);
    if (ev.type == GRPC_QUEUE_TIMEOUT) return;
    bool ok = ev.success != 0;
    void* ignored = tag;
    // the tag must be swallowed if using TryPluck
    GPR_CODEGEN_ASSERT(!tag->FinalizeResult(&ignored, &ok));
  }

  /// Performs a single polling pluck on \a tag. Calls tag->FinalizeResult if
  /// the pluck() was successful and returned the tag.
  ///
  /// This exects tag->FinalizeResult (if called) to return 'false' i.e expects
  /// that the tag is internal not something that is returned to the user.
  void TryPluck(internal::CompletionQueueTag* tag, gpr_timespec deadline) {
    auto ev = g_core_codegen_interface->grpc_completion_queue_pluck(
        cq_, tag, deadline, nullptr);
    if (ev.type == GRPC_QUEUE_TIMEOUT || ev.type == GRPC_QUEUE_SHUTDOWN) {
      return;
    }

    bool ok = ev.success != 0;
    void* ignored = tag;
    GPR_CODEGEN_ASSERT(!tag->FinalizeResult(&ignored, &ok));
  }

  /// Manage state of avalanching operations : completion queue tags that
  /// trigger other completion queue operations. The underlying core completion
  /// queue should not really shutdown until all avalanching operations have
  /// been finalized. Note that we maintain the requirement that an avalanche
  /// registration must take place before CQ shutdown (which must be maintained
  /// elsewhere)
  void InitialAvalanching() {
    gpr_atm_rel_store(&avalanches_in_flight_, static_cast<gpr_atm>(1));
  }
  void RegisterAvalanching() {
    gpr_atm_no_barrier_fetch_add(&avalanches_in_flight_,
                                 static_cast<gpr_atm>(1));
  }
  void CompleteAvalanching() {
    if (gpr_atm_no_barrier_fetch_add(&avalanches_in_flight_,
                                     static_cast<gpr_atm>(-1)) == 1) {
      g_core_codegen_interface->grpc_completion_queue_shutdown(cq_);
    }
  }

  grpc_completion_queue* cq_;  // owned

  gpr_atm avalanches_in_flight_;
};

/// A specific type of completion queue used by the processing of notifications
/// by servers. Instantiated by \a ServerBuilder.
class ServerCompletionQueue : public CompletionQueue {
 public:
  bool IsFrequentlyPolled() { return polling_type_ != GRPC_CQ_NON_LISTENING; }

 protected:
  /// Default constructor
  ServerCompletionQueue() : polling_type_(GRPC_CQ_DEFAULT_POLLING) {}

 private:
  /// \param completion_type indicates whether this is a NEXT or CALLBACK
  /// completion queue.
  /// \param polling_type Informs the GRPC library about the type of polling
  /// allowed on this completion queue. See grpc_cq_polling_type's description
  /// in grpc_types.h for more details.
  /// \param shutdown_cb is the shutdown callback used for CALLBACK api queues
  ServerCompletionQueue(grpc_cq_completion_type completion_type,
                        grpc_cq_polling_type polling_type,
                        grpc_experimental_completion_queue_functor* shutdown_cb)
      : CompletionQueue(grpc_completion_queue_attributes{
            GRPC_CQ_CURRENT_VERSION, completion_type, polling_type,
            shutdown_cb}),
        polling_type_(polling_type) {}

  grpc_cq_polling_type polling_type_;
  friend class grpc_impl::ServerBuilder;
  friend class grpc_impl::Server;
};

}  // namespace grpc

#endif  // GRPCPP_IMPL_CODEGEN_COMPLETION_QUEUE_H<|MERGE_RESOLUTION|>--- conflicted
+++ resolved
@@ -43,11 +43,8 @@
 
 namespace grpc_impl {
 
-<<<<<<< HEAD
 class Channel;
-=======
 class Server;
->>>>>>> 54923046
 class ServerBuilder;
 }  // namespace grpc_impl
 namespace grpc {
