/*
 *
 * Copyright 2015 gRPC authors.
 *
 * Licensed under the Apache License, Version 2.0 (the "License");
 * you may not use this file except in compliance with the License.
 * You may obtain a copy of the License at
 *
 *     http://www.apache.org/licenses/LICENSE-2.0
 *
 * Unless required by applicable law or agreed to in writing, software
 * distributed under the License is distributed on an "AS IS" BASIS,
 * WITHOUT WARRANTIES OR CONDITIONS OF ANY KIND, either express or implied.
 * See the License for the specific language governing permissions and
 * limitations under the License.
 *
 */

#include <stdio.h>
#include <string.h>

#include <grpc/grpc.h>
#include <grpc/grpc_security.h>
#include <grpc/slice.h>
#include <grpc/support/alloc.h>
#include <grpc/support/cmdline.h>
#include <grpc/support/log.h>
#include <grpc/support/sync.h>

#include "src/core/lib/security/credentials/composite/composite_credentials.h"
#include "src/core/lib/security/credentials/credentials.h"
#include "src/core/lib/slice/slice_string_helpers.h"
#include "src/core/lib/support/string.h"

typedef struct {
  gpr_mu *mu;
  grpc_polling_entity pops;
  bool is_done;

  grpc_credentials_mdelem_array md_array;
  grpc_closure on_request_metadata;
} synchronizer;

static void on_metadata_response(grpc_exec_ctx *exec_ctx, void *arg,
                                 grpc_error *error) {
  synchronizer *sync = arg;
  if (error != GRPC_ERROR_NONE) {
    fprintf(stderr, "Fetching token failed: %s\n", grpc_error_string(error));
  } else {
    char *token;
    GPR_ASSERT(sync->md_array.size == 1);
    token = grpc_slice_to_c_string(GRPC_MDVALUE(sync->md_array.md[0]));
    printf("\nGot token: %s\n\n", token);
    gpr_free(token);
  }
  gpr_mu_lock(sync->mu);
  sync->is_done = true;
  GRPC_LOG_IF_ERROR(
      "pollset_kick",
      grpc_pollset_kick(grpc_polling_entity_pollset(&sync->pops), NULL));
  gpr_mu_unlock(sync->mu);
}

int main(int argc, char **argv) {
  int result = 0;
  grpc_exec_ctx exec_ctx = GRPC_EXEC_CTX_INIT;
  synchronizer sync;
  grpc_channel_credentials *creds = NULL;
  char *service_url = "https://test.foo.google.com/Foo";
  grpc_auth_metadata_context context;
  gpr_cmdline *cl = gpr_cmdline_create("print_google_default_creds_token");
  gpr_cmdline_add_string(cl, "service_url",
                         "Service URL for the token request.", &service_url);
  gpr_cmdline_parse(cl, argc, argv);
  memset(&context, 0, sizeof(context));
  context.service_url = service_url;

  grpc_init();

  creds = grpc_google_default_credentials_create();
  if (creds == NULL) {
    fprintf(stderr, "\nCould not find default credentials.\n\n");
    result = 1;
    goto end;
  }

  memset(&sync, 0, sizeof(sync));
  grpc_pollset *pollset = gpr_zalloc(grpc_pollset_size());
  grpc_pollset_init(pollset, &sync.mu);
  sync.pops = grpc_polling_entity_create_from_pollset(pollset);
  sync.is_done = false;
  GRPC_CLOSURE_INIT(&sync.on_request_metadata, on_metadata_response, &sync,
                    grpc_schedule_on_exec_ctx);

  grpc_error *error = GRPC_ERROR_NONE;
  if (grpc_call_credentials_get_request_metadata(
          &exec_ctx, ((grpc_composite_channel_credentials *)creds)->call_creds,
          &sync.pops, context, &sync.md_array, &sync.on_request_metadata,
          &error)) {
    // Synchronous response.  Invoke callback directly.
    on_metadata_response(&exec_ctx, &sync, error);
    GRPC_ERROR_UNREF(error);
  }

  gpr_mu_lock(sync.mu);
  while (!sync.is_done) {
    grpc_pollset_worker *worker = NULL;
    if (!GRPC_LOG_IF_ERROR(
            "pollset_work",
            grpc_pollset_work(&exec_ctx,
                              grpc_polling_entity_pollset(&sync.pops), &worker,
<<<<<<< HEAD
                              GRPC_MILLIS_INF_FUTURE)))
      sync.is_done = 1;
=======
                              gpr_now(GPR_CLOCK_MONOTONIC),
                              gpr_inf_future(GPR_CLOCK_MONOTONIC))))
      sync.is_done = true;
>>>>>>> 9811915b
    gpr_mu_unlock(sync.mu);
    grpc_exec_ctx_flush(&exec_ctx);
    gpr_mu_lock(sync.mu);
  }
  gpr_mu_unlock(sync.mu);

  grpc_exec_ctx_finish(&exec_ctx);

  grpc_channel_credentials_release(creds);
  gpr_free(grpc_polling_entity_pollset(&sync.pops));

end:
  gpr_cmdline_destroy(cl);
  grpc_shutdown();
  return result;
}<|MERGE_RESOLUTION|>--- conflicted
+++ resolved
@@ -109,14 +109,8 @@
             "pollset_work",
             grpc_pollset_work(&exec_ctx,
                               grpc_polling_entity_pollset(&sync.pops), &worker,
-<<<<<<< HEAD
                               GRPC_MILLIS_INF_FUTURE)))
-      sync.is_done = 1;
-=======
-                              gpr_now(GPR_CLOCK_MONOTONIC),
-                              gpr_inf_future(GPR_CLOCK_MONOTONIC))))
       sync.is_done = true;
->>>>>>> 9811915b
     gpr_mu_unlock(sync.mu);
     grpc_exec_ctx_flush(&exec_ctx);
     gpr_mu_lock(sync.mu);
