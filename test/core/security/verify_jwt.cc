--- conflicted
+++ resolved
@@ -66,12 +66,7 @@
 
   gpr_mu_lock(sync->mu);
   sync->is_done = 1;
-<<<<<<< HEAD
-  GRPC_LOG_IF_ERROR("pollset_kick", grpc_pollset_kick(sync->pollset, NULL));
-=======
-  GRPC_LOG_IF_ERROR("pollset_kick",
-                    grpc_pollset_kick(exec_ctx, sync->pollset, nullptr));
->>>>>>> 82c8f945
+  GRPC_LOG_IF_ERROR("pollset_kick", grpc_pollset_kick(sync->pollset, nullptr));
   gpr_mu_unlock(sync->mu);
 }
 
@@ -79,15 +74,9 @@
   synchronizer sync;
   grpc_jwt_verifier* verifier;
   gpr_cmdline* cl;
-<<<<<<< HEAD
-  const char* jwt = NULL;
-  const char* aud = NULL;
-  grpc_core::ExecCtx _local_exec_ctx;
-=======
   const char* jwt = nullptr;
   const char* aud = nullptr;
-  grpc_exec_ctx exec_ctx = GRPC_EXEC_CTX_INIT;
->>>>>>> 82c8f945
+  grpc_core::ExecCtx _local_exec_ctx;
 
   grpc_init();
   cl = gpr_cmdline_create("JWT verifier tool");
@@ -111,17 +100,10 @@
 
   gpr_mu_lock(sync.mu);
   while (!sync.is_done) {
-<<<<<<< HEAD
-    grpc_pollset_worker* worker = NULL;
+    grpc_pollset_worker* worker = nullptr;
     if (!GRPC_LOG_IF_ERROR(
             "pollset_work",
             grpc_pollset_work(sync.pollset, &worker, GRPC_MILLIS_INF_FUTURE)))
-=======
-    grpc_pollset_worker* worker = nullptr;
-    if (!GRPC_LOG_IF_ERROR("pollset_work",
-                           grpc_pollset_work(&exec_ctx, sync.pollset, &worker,
-                                             GRPC_MILLIS_INF_FUTURE)))
->>>>>>> 82c8f945
       sync.is_done = true;
     gpr_mu_unlock(sync.mu);
     grpc_core::ExecCtx::Get()->Flush();
