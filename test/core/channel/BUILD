--- conflicted
+++ resolved
@@ -55,13 +55,20 @@
 )
 
 grpc_cc_test(
-<<<<<<< HEAD
+    name = "minimal_stack_is_minimal_test",
+    srcs = ["minimal_stack_is_minimal_test.cc"],
+    language = "C++",
+    deps = [
+        "//:gpr",
+        "//:grpc",
+        "//test/core/util:gpr_test_util",
+        "//test/core/util:grpc_test_util",
+    ],
+)
+
+grpc_cc_test(
     name = "channel_tracer_test",
     srcs = ["channel_tracer_test.cc"],
-=======
-    name = "minimal_stack_is_minimal_test",
-    srcs = ["minimal_stack_is_minimal_test.cc"],
->>>>>>> 1b05b412
     language = "C++",
     deps = [
         "//:gpr",
