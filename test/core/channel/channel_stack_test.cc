/*
 *
 * Copyright 2015 gRPC authors.
 *
 * Licensed under the Apache License, Version 2.0 (the "License");
 * you may not use this file except in compliance with the License.
 * You may obtain a copy of the License at
 *
 *     http://www.apache.org/licenses/LICENSE-2.0
 *
 * Unless required by applicable law or agreed to in writing, software
 * distributed under the License is distributed on an "AS IS" BASIS,
 * WITHOUT WARRANTIES OR CONDITIONS OF ANY KIND, either express or implied.
 * See the License for the specific language governing permissions and
 * limitations under the License.
 *
 */

#include "src/core/lib/channel/channel_stack.h"

#include <string.h>

#include <grpc/support/alloc.h>
#include <grpc/support/log.h>
#include <grpc/support/string_util.h>

#include "src/core/lib/slice/slice_internal.h"
#include "test/core/util/test_config.h"

static grpc_error* channel_init_func(grpc_channel_element* elem,
                                     grpc_channel_element_args* args) {
  GPR_ASSERT(args->channel_args->num_args == 1);
  GPR_ASSERT(args->channel_args->args[0].type == GRPC_ARG_INTEGER);
  GPR_ASSERT(0 == strcmp(args->channel_args->args[0].key, "test_key"));
  GPR_ASSERT(args->channel_args->args[0].value.integer == 42);
  GPR_ASSERT(args->is_first);
  GPR_ASSERT(args->is_last);
  *(int*)(elem->channel_data) = 0;
  return GRPC_ERROR_NONE;
}

static grpc_error* call_init_func(grpc_call_element* elem,
                                  const grpc_call_element_args* args) {
  ++*(int*)(elem->channel_data);
  *(int*)(elem->call_data) = 0;
  return GRPC_ERROR_NONE;
}

static void channel_destroy_func(grpc_channel_element* elem) {}

static void call_destroy_func(grpc_call_element* elem,
                              const grpc_call_final_info* final_info,
                              grpc_closure* ignored) {
  ++*(int*)(elem->channel_data);
}

static void call_func(grpc_call_element* elem,
                      grpc_transport_stream_op_batch* op) {
  ++*(int*)(elem->call_data);
}

static void channel_func(grpc_channel_element* elem, grpc_transport_op* op) {
  ++*(int*)(elem->channel_data);
}

static void free_channel(void* arg, grpc_error* error) {
  grpc_channel_stack_destroy(static_cast<grpc_channel_stack*>(arg));
  gpr_free(arg);
}

<<<<<<< HEAD
static void free_call(void* arg, grpc_error* error) {
  grpc_call_stack_destroy(static_cast<grpc_call_stack*>(arg), NULL, NULL);
=======
static void free_call(grpc_exec_ctx* exec_ctx, void* arg, grpc_error* error) {
  grpc_call_stack_destroy(exec_ctx, static_cast<grpc_call_stack*>(arg), nullptr,
                          nullptr);
>>>>>>> 82c8f945
  gpr_free(arg);
}

static void test_create_channel_stack(void) {
  const grpc_channel_filter filter = {
      call_func,
      channel_func,
      sizeof(int),
      call_init_func,
      grpc_call_stack_ignore_set_pollset_or_pollset_set,
      call_destroy_func,
      sizeof(int),
      channel_init_func,
      channel_destroy_func,
      grpc_channel_next_get_info,
      "some_test_filter"};
  const grpc_channel_filter* filters = &filter;
  grpc_channel_stack* channel_stack;
  grpc_call_stack* call_stack;
  grpc_channel_element* channel_elem;
  grpc_call_element* call_elem;
  grpc_arg arg;
  grpc_channel_args chan_args;
  int* channel_data;
  int* call_data;
  grpc_core::ExecCtx _local_exec_ctx;
  grpc_slice path = grpc_slice_from_static_string("/service/method");

  arg.type = GRPC_ARG_INTEGER;
  arg.key = const_cast<char*>("test_key");
  arg.value.integer = 42;

  chan_args.num_args = 1;
  chan_args.args = &arg;

  channel_stack = static_cast<grpc_channel_stack*>(
      gpr_malloc(grpc_channel_stack_size(&filters, 1)));
<<<<<<< HEAD
  grpc_channel_stack_init(1, free_channel, channel_stack, &filters, 1,
                          &chan_args, NULL, "test", channel_stack);
=======
  grpc_channel_stack_init(&exec_ctx, 1, free_channel, channel_stack, &filters,
                          1, &chan_args, nullptr, "test", channel_stack);
>>>>>>> 82c8f945
  GPR_ASSERT(channel_stack->count == 1);
  channel_elem = grpc_channel_stack_element(channel_stack, 0);
  channel_data = (int*)channel_elem->channel_data;
  GPR_ASSERT(*channel_data == 0);

  call_stack =
      static_cast<grpc_call_stack*>(gpr_malloc(channel_stack->call_stack_size));
  const grpc_call_element_args args = {
      call_stack,                   /* call_stack */
      nullptr,                      /* server_transport_data */
      nullptr,                      /* context */
      path,                         /* path */
      gpr_now(GPR_CLOCK_MONOTONIC), /* start_time */
      GRPC_MILLIS_INF_FUTURE,       /* deadline */
      nullptr,                      /* arena */
      nullptr                       /* call_combiner */
  };
  grpc_error* error =
      grpc_call_stack_init(channel_stack, 1, free_call, call_stack, &args);
  GPR_ASSERT(error == GRPC_ERROR_NONE);
  GPR_ASSERT(call_stack->count == 1);
  call_elem = grpc_call_stack_element(call_stack, 0);
  GPR_ASSERT(call_elem->filter == channel_elem->filter);
  GPR_ASSERT(call_elem->channel_data == channel_elem->channel_data);
  call_data = (int*)call_elem->call_data;
  GPR_ASSERT(*call_data == 0);
  GPR_ASSERT(*channel_data == 1);

  GRPC_CALL_STACK_UNREF(call_stack, "done");
  grpc_core::ExecCtx::Get()->Flush();
  GPR_ASSERT(*channel_data == 2);

  GRPC_CHANNEL_STACK_UNREF(channel_stack, "done");

  grpc_slice_unref_internal(path);
}

int main(int argc, char** argv) {
  grpc_test_init(argc, argv);
  grpc_init();
  test_create_channel_stack();
  grpc_shutdown();
  return 0;
}<|MERGE_RESOLUTION|>--- conflicted
+++ resolved
@@ -68,14 +68,8 @@
   gpr_free(arg);
 }
 
-<<<<<<< HEAD
 static void free_call(void* arg, grpc_error* error) {
-  grpc_call_stack_destroy(static_cast<grpc_call_stack*>(arg), NULL, NULL);
-=======
-static void free_call(grpc_exec_ctx* exec_ctx, void* arg, grpc_error* error) {
-  grpc_call_stack_destroy(exec_ctx, static_cast<grpc_call_stack*>(arg), nullptr,
-                          nullptr);
->>>>>>> 82c8f945
+  grpc_call_stack_destroy(static_cast<grpc_call_stack*>(arg), nullptr, nullptr);
   gpr_free(arg);
 }
 
@@ -113,13 +107,8 @@
 
   channel_stack = static_cast<grpc_channel_stack*>(
       gpr_malloc(grpc_channel_stack_size(&filters, 1)));
-<<<<<<< HEAD
   grpc_channel_stack_init(1, free_channel, channel_stack, &filters, 1,
-                          &chan_args, NULL, "test", channel_stack);
-=======
-  grpc_channel_stack_init(&exec_ctx, 1, free_channel, channel_stack, &filters,
-                          1, &chan_args, nullptr, "test", channel_stack);
->>>>>>> 82c8f945
+                          &chan_args, nullptr, "test", channel_stack);
   GPR_ASSERT(channel_stack->count == 1);
   channel_elem = grpc_channel_stack_element(channel_stack, 0);
   channel_data = (int*)channel_elem->channel_data;
