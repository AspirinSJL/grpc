/*
 *
 * Copyright 2015, Google Inc.
 * All rights reserved.
 *
 * Redistribution and use in source and binary forms, with or without
 * modification, are permitted provided that the following conditions are
 * met:
 *
 *     * Redistributions of source code must retain the above copyright
 * notice, this list of conditions and the following disclaimer.
 *     * Redistributions in binary form must reproduce the above
 * copyright notice, this list of conditions and the following disclaimer
 * in the documentation and/or other materials provided with the
 * distribution.
 *     * Neither the name of Google Inc. nor the names of its
 * contributors may be used to endorse or promote products derived from
 * this software without specific prior written permission.
 *
 * THIS SOFTWARE IS PROVIDED BY THE COPYRIGHT HOLDERS AND CONTRIBUTORS
 * "AS IS" AND ANY EXPRESS OR IMPLIED WARRANTIES, INCLUDING, BUT NOT
 * LIMITED TO, THE IMPLIED WARRANTIES OF MERCHANTABILITY AND FITNESS FOR
 * A PARTICULAR PURPOSE ARE DISCLAIMED. IN NO EVENT SHALL THE COPYRIGHT
 * OWNER OR CONTRIBUTORS BE LIABLE FOR ANY DIRECT, INDIRECT, INCIDENTAL,
 * SPECIAL, EXEMPLARY, OR CONSEQUENTIAL DAMAGES (INCLUDING, BUT NOT
 * LIMITED TO, PROCUREMENT OF SUBSTITUTE GOODS OR SERVICES; LOSS OF USE,
 * DATA, OR PROFITS; OR BUSINESS INTERRUPTION) HOWEVER CAUSED AND ON ANY
 * THEORY OF LIABILITY, WHETHER IN CONTRACT, STRICT LIABILITY, OR TORT
 * (INCLUDING NEGLIGENCE OR OTHERWISE) ARISING IN ANY WAY OUT OF THE USE
 * OF THIS SOFTWARE, EVEN IF ADVISED OF THE POSSIBILITY OF SUCH DAMAGE.
 *
 */

#include "test/core/end2end/end2end_tests.h"

#include <stdio.h>
#include <string.h>

#include <grpc/byte_buffer.h>
#include <grpc/support/alloc.h>
#include <grpc/support/log.h>
#include <grpc/support/time.h>
#include <grpc/support/useful.h>
#include "test/core/end2end/cq_verifier.h"

enum { TIMEOUT = 200000 };

static void *tag(gpr_intptr t) { return (void *)t; }

static grpc_end2end_test_fixture begin_test(grpc_end2end_test_config config,
                                            const char *test_name,
                                            grpc_channel_args *client_args,
                                            grpc_channel_args *server_args) {
  grpc_end2end_test_fixture f;
  gpr_log(GPR_INFO, "%s/%s", test_name, config.name);
  f = config.create_fixture(client_args, server_args);
  config.init_client(&f, client_args);
  config.init_server(&f, server_args);
  return f;
}

static gpr_timespec n_seconds_time(int n) {
  return GRPC_TIMEOUT_SECONDS_TO_DEADLINE(n);
}

static gpr_timespec five_seconds_time(void) { return n_seconds_time(5); }

static void drain_cq(grpc_completion_queue *cq) {
  grpc_event ev;
  do {
    ev = grpc_completion_queue_next(cq, five_seconds_time());
  } while (ev.type != GRPC_QUEUE_SHUTDOWN);
}

static void shutdown_client(grpc_end2end_test_fixture *f) {
  if (!f->client) return;
  grpc_channel_destroy(f->client);
  f->client = NULL;
}

static void end_test(grpc_end2end_test_fixture *f) {
  shutdown_client(f);

  grpc_completion_queue_shutdown(f->cq);
  drain_cq(f->cq);
  grpc_completion_queue_destroy(f->cq);
}

static void test_early_server_shutdown_finishes_inflight_calls(
    grpc_end2end_test_config config) {
  grpc_call *c;
  grpc_call *s;
  gpr_timespec deadline = five_seconds_time();
  grpc_end2end_test_fixture f = begin_test(config, "test_early_server_shutdown_finishes_inflight_calls", NULL, NULL);
  cq_verifier *cqv = cq_verifier_create(f.cq);
  grpc_op ops[6];
  grpc_op *op;
  grpc_metadata_array initial_metadata_recv;
  grpc_metadata_array trailing_metadata_recv;
  grpc_metadata_array request_metadata_recv;
  grpc_call_details call_details;
  grpc_status_code status;
  char *details = NULL;
  size_t details_capacity = 0;
  int was_cancelled = 2;

  c = grpc_channel_create_call(f.client, f.cq, "/foo",
                               "foo.test.google.fr", deadline);
  GPR_ASSERT(c);

  grpc_metadata_array_init(&initial_metadata_recv);
  grpc_metadata_array_init(&trailing_metadata_recv);
  grpc_metadata_array_init(&request_metadata_recv);
  grpc_call_details_init(&call_details);

  op = ops;
  op->op = GRPC_OP_SEND_INITIAL_METADATA;
  op->data.send_initial_metadata.count = 0;
  op->data.send_initial_metadata.metadata = NULL;
  op->flags = 0;
  op++;
  op->op = GRPC_OP_SEND_CLOSE_FROM_CLIENT;
  op->flags = 0;
  op++;
  op->op = GRPC_OP_RECV_INITIAL_METADATA;
  op->data.recv_initial_metadata = &initial_metadata_recv;
  op->flags = 0;
  op++;
  op->op = GRPC_OP_RECV_STATUS_ON_CLIENT;
  op->data.recv_status_on_client.trailing_metadata = &trailing_metadata_recv;
  op->data.recv_status_on_client.status = &status;
  op->data.recv_status_on_client.status_details = &details;
  op->data.recv_status_on_client.status_details_capacity = &details_capacity;
  op->flags = 0;
  op++;
  GPR_ASSERT(GRPC_CALL_OK == grpc_call_start_batch(c, ops, op - ops, tag(1)));

  GPR_ASSERT(GRPC_CALL_OK ==
             grpc_server_request_call(f.server, &s, &call_details,
                                      &request_metadata_recv, f.cq,
                                      f.cq, tag(101)));
  cq_expect_completion(cqv, tag(101), 1);
  cq_verify(cqv);

  op = ops;
  op->op = GRPC_OP_RECV_CLOSE_ON_SERVER;
  op->data.recv_close_on_server.cancelled = &was_cancelled;
  op->flags = 0;
  op++;
  GPR_ASSERT(GRPC_CALL_OK == grpc_call_start_batch(s, ops, op - ops, tag(102)));

  /* shutdown and destroy the server */
<<<<<<< HEAD
  grpc_server_shutdown_and_notify(f.server, f.cq, tag(1000));
  grpc_server_cancel_all_calls(f.server);

  cq_expect_completion(cqv, tag(1000), 1);
  cq_expect_completion(cqv, tag(102), 1);
  cq_expect_completion(cqv, tag(1), 1);
  cq_verify(cqv);

  grpc_server_destroy(f.server);
=======
  grpc_server_shutdown_and_notify(f.server, f.server_cq, tag(1000));
  grpc_server_cancel_all_calls(f.server);

  cq_expect_completion(v_server, tag(102), 1);
  cq_expect_completion(v_server, tag(1000), 1);
  cq_verify(v_server);

  grpc_server_destroy(f.server);

  cq_expect_completion(v_client, tag(1), 1);
  cq_verify(v_client);
>>>>>>> 44a1dd36

  GPR_ASSERT(status == GRPC_STATUS_UNAVAILABLE);
  GPR_ASSERT(0 == strcmp(call_details.method, "/foo"));
  GPR_ASSERT(0 == strcmp(call_details.host, "foo.test.google.fr"));
  GPR_ASSERT(was_cancelled == 1);

  gpr_free(details);
  grpc_metadata_array_destroy(&initial_metadata_recv);
  grpc_metadata_array_destroy(&trailing_metadata_recv);
  grpc_metadata_array_destroy(&request_metadata_recv);
  grpc_call_details_destroy(&call_details);

  grpc_call_destroy(c);
  grpc_call_destroy(s);

  cq_verifier_destroy(cqv);

  end_test(&f);
  config.tear_down_data(&f);
}

void grpc_end2end_tests(grpc_end2end_test_config config) {
  test_early_server_shutdown_finishes_inflight_calls(config);
}<|MERGE_RESOLUTION|>--- conflicted
+++ resolved
@@ -150,7 +150,6 @@
   GPR_ASSERT(GRPC_CALL_OK == grpc_call_start_batch(s, ops, op - ops, tag(102)));
 
   /* shutdown and destroy the server */
-<<<<<<< HEAD
   grpc_server_shutdown_and_notify(f.server, f.cq, tag(1000));
   grpc_server_cancel_all_calls(f.server);
 
@@ -160,19 +159,6 @@
   cq_verify(cqv);
 
   grpc_server_destroy(f.server);
-=======
-  grpc_server_shutdown_and_notify(f.server, f.server_cq, tag(1000));
-  grpc_server_cancel_all_calls(f.server);
-
-  cq_expect_completion(v_server, tag(102), 1);
-  cq_expect_completion(v_server, tag(1000), 1);
-  cq_verify(v_server);
-
-  grpc_server_destroy(f.server);
-
-  cq_expect_completion(v_client, tag(1), 1);
-  cq_verify(v_client);
->>>>>>> 44a1dd36
 
   GPR_ASSERT(status == GRPC_STATUS_UNAVAILABLE);
   GPR_ASSERT(0 == strcmp(call_details.method, "/foo"));
