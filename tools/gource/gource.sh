--- conflicted
+++ resolved
@@ -28,8 +28,4 @@
 # (INCLUDING NEGLIGENCE OR OTHERWISE) ARISING IN ANY WAY OUT OF THE USE
 # OF THIS SOFTWARE, EVEN IF ADVISED OF THE POSSIBILITY OF SUCH DAMAGE.
 
-<<<<<<< HEAD
 gource --multi-sampling -c 4 -s 0.1 --max-file-lag 0.05 --max-files 0 -e 0.05 --hide filenames,dirnames $*
-=======
-gource -c 4 -s 0.1 --max-file-lag 0.05 --max-files 0 -e 0.01 --file-idle-time 1000000 --hide filenames,dirnames $*
->>>>>>> 39a96967
