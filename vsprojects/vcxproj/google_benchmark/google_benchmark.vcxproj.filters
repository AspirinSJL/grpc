--- conflicted
+++ resolved
@@ -1,7 +1,5 @@
 <?xml version="1.0" encoding="utf-8"?>
 <Project ToolsVersion="4.0" xmlns="http://schemas.microsoft.com/developer/msbuild/2003">
-<<<<<<< HEAD
-=======
   <ItemGroup>
     <ClCompile Include="$(SolutionDir)\..\third_party\google_benchmark\src\benchmark.cc">
       <Filter>third_party\google_benchmark\src</Filter>
@@ -105,8 +103,22 @@
       <Filter>third_party\google_benchmark\src</Filter>
     </ClInclude>
   </ItemGroup>
->>>>>>> b065b31c
 
   <ItemGroup>
+    <Filter Include="third_party">
+      <UniqueIdentifier>{7458b63d-7ba4-103d-2bed-3e3ad30d8237}</UniqueIdentifier>
+    </Filter>
+    <Filter Include="third_party\google_benchmark">
+      <UniqueIdentifier>{54a154e8-669b-a7c1-9b6e-bd1aab2f86e3}</UniqueIdentifier>
+    </Filter>
+    <Filter Include="third_party\google_benchmark\include">
+      <UniqueIdentifier>{f54c3cb1-ec20-a651-6956-78379b51e1a5}</UniqueIdentifier>
+    </Filter>
+    <Filter Include="third_party\google_benchmark\include\benchmark">
+      <UniqueIdentifier>{0483a457-8050-4565-bc15-09695bf7b822}</UniqueIdentifier>
+    </Filter>
+    <Filter Include="third_party\google_benchmark\src">
+      <UniqueIdentifier>{c39ff2d1-691e-4614-4d75-4bc20db05e09}</UniqueIdentifier>
+    </Filter>
   </ItemGroup>
 </Project>
