# Copyright 2017 gRPC authors.
#
# Licensed under the Apache License, Version 2.0 (the "License");
# you may not use this file except in compliance with the License.
# You may obtain a copy of the License at
#
#     http://www.apache.org/licenses/LICENSE-2.0
#
# Unless required by applicable law or agreed to in writing, software
# distributed under the License is distributed on an "AS IS" BASIS,
# WITHOUT WARRANTIES OR CONDITIONS OF ANY KIND, either express or implied.
# See the License for the specific language governing permissions and
# limitations under the License.

licenses(["notice"])  # 3-clause BSD

package(default_visibility = ["//visibility:public"])

load("//bazel:grpc_build_system.bzl", "grpc_proto_library")

grpc_proto_library(
    name = "auth_sample",
    srcs = ["protos/auth_sample.proto"],
)

grpc_proto_library(
    name = "hellostreamingworld",
    srcs = ["protos/hellostreamingworld.proto"],
)

grpc_proto_library(
    name = "helloworld",
    srcs = ["protos/helloworld.proto"],
)

grpc_proto_library(
    name = "route_guide",
    srcs = ["protos/route_guide.proto"],
)

cc_binary(
    name = "greeter_client",
    srcs = ["cpp/helloworld/greeter_client.cc"],
    defines = ["BAZEL_BUILD"],
    deps = [":helloworld", "//:grpc++"],
)

cc_binary(
    name = "greeter_server",
    srcs = ["cpp/helloworld/greeter_server.cc"],
    defines = ["BAZEL_BUILD"],
    deps = [":helloworld", "//:grpc++"],
)

cc_binary(
<<<<<<< HEAD
    name = "lb_client",
    srcs = ["cpp/load_balancing/greeter_client.cc"],
=======
    name = "metadata_client",
    srcs = ["cpp/metadata/greeter_client.cc"],
>>>>>>> 56d29d09
    defines = ["BAZEL_BUILD"],
    deps = [":helloworld", "//:grpc++"],
)

cc_binary(
<<<<<<< HEAD
    name = "lb_server",
    srcs = ["cpp/load_balancing/greeter_server.cc"],
    defines = ["BAZEL_BUILD"],
    deps = [":helloworld", "//:grpc++"],
)
=======
    name = "metadata_server",
    srcs = ["cpp/metadata/greeter_server.cc"],
    defines = ["BAZEL_BUILD"],
    deps = [":helloworld", "//:grpc++"],
)
>>>>>>> 56d29d09
<|MERGE_RESOLUTION|>--- conflicted
+++ resolved
@@ -53,28 +53,29 @@
 )
 
 cc_binary(
-<<<<<<< HEAD
-    name = "lb_client",
-    srcs = ["cpp/load_balancing/greeter_client.cc"],
-=======
     name = "metadata_client",
     srcs = ["cpp/metadata/greeter_client.cc"],
->>>>>>> 56d29d09
     defines = ["BAZEL_BUILD"],
     deps = [":helloworld", "//:grpc++"],
 )
 
 cc_binary(
-<<<<<<< HEAD
-    name = "lb_server",
-    srcs = ["cpp/load_balancing/greeter_server.cc"],
-    defines = ["BAZEL_BUILD"],
-    deps = [":helloworld", "//:grpc++"],
-)
-=======
     name = "metadata_server",
     srcs = ["cpp/metadata/greeter_server.cc"],
     defines = ["BAZEL_BUILD"],
     deps = [":helloworld", "//:grpc++"],
 )
->>>>>>> 56d29d09
+
+cc_binary(
+    name = "lb_client",
+    srcs = ["cpp/load_balancing/greeter_client.cc"],
+    defines = ["BAZEL_BUILD"],
+    deps = [":helloworld", "//:grpc++"],
+)
+
+cc_binary(
+    name = "lb_server",
+    srcs = ["cpp/load_balancing/greeter_server.cc"],
+    defines = ["BAZEL_BUILD"],
+    deps = [":helloworld", "//:grpc++"],
+)