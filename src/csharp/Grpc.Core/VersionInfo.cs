#region Copyright notice and license

// Copyright 2015 gRPC authors.
//
// Licensed under the Apache License, Version 2.0 (the "License");
// you may not use this file except in compliance with the License.
// You may obtain a copy of the License at
//
//     http://www.apache.org/licenses/LICENSE-2.0
//
// Unless required by applicable law or agreed to in writing, software
// distributed under the License is distributed on an "AS IS" BASIS,
// WITHOUT WARRANTIES OR CONDITIONS OF ANY KIND, either express or implied.
// See the License for the specific language governing permissions and
// limitations under the License.

#endregion

namespace Grpc.Core
{
    /// <summary>
    /// Provides info about current version of gRPC.
    /// See https://codingforsmarties.wordpress.com/2016/01/21/how-to-version-assemblies-destined-for-nuget/
    /// for rationale about assembly versioning.
    /// </summary>
    public static class VersionInfo
    {
        /// <summary>
        /// Current <c>AssemblyVersion</c> attribute of gRPC C# assemblies
        /// </summary>
        public const string CurrentAssemblyVersion = "1.0.0.0";

        /// <summary>
        /// Current <c>AssemblyFileVersion</c> of gRPC C# assemblies
        /// </summary>
<<<<<<< HEAD
        public const string CurrentAssemblyFileVersion = "1.8.0.0";
=======
        public const string CurrentAssemblyFileVersion = "1.7.2.0";
>>>>>>> 5cf4b44f

        /// <summary>
        /// Current version of gRPC C#
        /// </summary>
<<<<<<< HEAD
        public const string CurrentVersion = "1.8.0-dev";
=======
        public const string CurrentVersion = "1.7.2";
>>>>>>> 5cf4b44f
    }
}<|MERGE_RESOLUTION|>--- conflicted
+++ resolved
@@ -33,19 +33,11 @@
         /// <summary>
         /// Current <c>AssemblyFileVersion</c> of gRPC C# assemblies
         /// </summary>
-<<<<<<< HEAD
-        public const string CurrentAssemblyFileVersion = "1.8.0.0";
-=======
         public const string CurrentAssemblyFileVersion = "1.7.2.0";
->>>>>>> 5cf4b44f
 
         /// <summary>
         /// Current version of gRPC C#
         /// </summary>
-<<<<<<< HEAD
-        public const string CurrentVersion = "1.8.0-dev";
-=======
         public const string CurrentVersion = "1.7.2";
->>>>>>> 5cf4b44f
     }
 }