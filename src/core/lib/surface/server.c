--- conflicted
+++ resolved
@@ -736,15 +736,9 @@
 
 static void server_on_recv_initial_metadata(grpc_exec_ctx *exec_ctx, void *ptr,
                                             grpc_error *error) {
-<<<<<<< HEAD
-  grpc_call_element *elem = ptr;
-  call_data *calld = elem->call_data;
-  grpc_millis op_deadline;
-=======
   grpc_call_element *elem = (grpc_call_element *)ptr;
   call_data *calld = (call_data *)elem->call_data;
-  gpr_timespec op_deadline;
->>>>>>> 55c4b313
+  grpc_millis op_deadline;
 
   if (error == GRPC_ERROR_NONE) {
     GPR_ASSERT(calld->recv_initial_metadata->idx.named.path != NULL);
