--- conflicted
+++ resolved
@@ -373,11 +373,6 @@
   if (c->receiving_stream != NULL) {
     grpc_byte_stream_destroy(exec_ctx, c->receiving_stream);
   }
-<<<<<<< HEAD
-  grpc_call_stack_destroy(exec_ctx, CALL_STACK_FROM_CALL(c), &c->stats);
-  GRPC_CHANNEL_INTERNAL_UNREF(exec_ctx, c->channel, "call");
-=======
->>>>>>> 90b4a87d
   gpr_mu_destroy(&c->mu);
   for (i = 0; i < STATUS_SOURCE_COUNT; i++) {
     if (c->status[i].details) {
@@ -396,7 +391,7 @@
     GRPC_CQ_INTERNAL_UNREF(c->cq, "bind");
   }
   grpc_channel *channel = c->channel;
-  grpc_call_stack_destroy(exec_ctx, CALL_STACK_FROM_CALL(c), c);
+  grpc_call_stack_destroy(exec_ctx, CALL_STACK_FROM_CALL(c), &c->stats, c);
   GRPC_CHANNEL_INTERNAL_UNREF(exec_ctx, channel, "call");
   GPR_TIMER_END("destroy_call", 0);
 }
