/*
 *
 * Copyright 2015-2016 gRPC authors.
 *
 * Licensed under the Apache License, Version 2.0 (the "License");
 * you may not use this file except in compliance with the License.
 * You may obtain a copy of the License at
 *
 *     http://www.apache.org/licenses/LICENSE-2.0
 *
 * Unless required by applicable law or agreed to in writing, software
 * distributed under the License is distributed on an "AS IS" BASIS,
 * WITHOUT WARRANTIES OR CONDITIONS OF ANY KIND, either express or implied.
 * See the License for the specific language governing permissions and
 * limitations under the License.
 *
 */

#include "src/core/lib/surface/server.h"

#include <limits.h>
#include <stdlib.h>
#include <string.h>

#include <grpc/support/alloc.h>
#include <grpc/support/log.h>
#include <grpc/support/string_util.h>
#include <grpc/support/useful.h>

#include "src/core/lib/channel/channel_args.h"
#include "src/core/lib/channel/connected_channel.h"
#include "src/core/lib/debug/stats.h"
#include "src/core/lib/iomgr/executor.h"
#include "src/core/lib/iomgr/iomgr.h"
#include "src/core/lib/slice/slice_internal.h"
#include "src/core/lib/support/mpscq.h"
#include "src/core/lib/support/spinlock.h"
#include "src/core/lib/support/string.h"
#include "src/core/lib/surface/api_trace.h"
#include "src/core/lib/surface/call.h"
#include "src/core/lib/surface/channel.h"
#include "src/core/lib/surface/completion_queue.h"
#include "src/core/lib/surface/init.h"
#include "src/core/lib/transport/metadata.h"
#include "src/core/lib/transport/static_metadata.h"

typedef struct listener {
  void* arg;
  void (*start)(grpc_exec_ctx* exec_ctx, grpc_server* server, void* arg,
                grpc_pollset** pollsets, size_t pollset_count);
  void (*destroy)(grpc_exec_ctx* exec_ctx, grpc_server* server, void* arg,
                  grpc_closure* closure);
  struct listener* next;
  grpc_closure destroy_done;
} listener;

typedef struct call_data call_data;
typedef struct channel_data channel_data;
typedef struct registered_method registered_method;

typedef enum { BATCH_CALL, REGISTERED_CALL } requested_call_type;

grpc_core::TraceFlag grpc_server_channel_trace(false, "server_channel");

typedef struct requested_call {
  gpr_mpscq_node request_link; /* must be first */
  requested_call_type type;
  size_t cq_idx;
  void* tag;
  grpc_server* server;
  grpc_completion_queue* cq_bound_to_call;
  grpc_call** call;
  grpc_cq_completion completion;
  grpc_metadata_array* initial_metadata;
  union {
    struct {
      grpc_call_details* details;
    } batch;
    struct {
      registered_method* method;
      gpr_timespec* deadline;
      grpc_byte_buffer** optional_payload;
    } registered;
  } data;
} requested_call;

typedef struct channel_registered_method {
  registered_method* server_registered_method;
  uint32_t flags;
  bool has_host;
  grpc_slice method;
  grpc_slice host;
} channel_registered_method;

struct channel_data {
  grpc_server* server;
  grpc_connectivity_state connectivity_state;
  grpc_channel* channel;
  size_t cq_idx;
  /* linked list of all channels on a server */
  channel_data* next;
  channel_data* prev;
  channel_registered_method* registered_methods;
  uint32_t registered_method_slots;
  uint32_t registered_method_max_probes;
  grpc_closure finish_destroy_channel_closure;
  grpc_closure channel_connectivity_changed;
};

typedef struct shutdown_tag {
  void* tag;
  grpc_completion_queue* cq;
  grpc_cq_completion completion;
} shutdown_tag;

typedef enum {
  /* waiting for metadata */
  NOT_STARTED,
  /* inital metadata read, not flow controlled in yet */
  PENDING,
  /* flow controlled in, on completion queue */
  ACTIVATED,
  /* cancelled before being queued */
  ZOMBIED
} call_state;

typedef struct request_matcher request_matcher;

struct call_data {
  grpc_call* call;

  gpr_atm state;

  bool path_set;
  bool host_set;
  grpc_slice path;
  grpc_slice host;
  grpc_millis deadline;

  grpc_completion_queue* cq_new;

  grpc_metadata_batch* recv_initial_metadata;
  uint32_t recv_initial_metadata_flags;
  grpc_metadata_array initial_metadata;

  request_matcher* matcher;
  grpc_byte_buffer* payload;

  grpc_closure got_initial_metadata;
  grpc_closure server_on_recv_initial_metadata;
  grpc_closure kill_zombie_closure;
  grpc_closure* on_done_recv_initial_metadata;

  grpc_closure publish;

  call_data* pending_next;
};

struct request_matcher {
  grpc_server* server;
  call_data* pending_head;
  call_data* pending_tail;
  gpr_locked_mpscq* requests_per_cq;
};

struct registered_method {
  char* method;
  char* host;
  grpc_server_register_method_payload_handling payload_handling;
  uint32_t flags;
  /* one request matcher per method */
  request_matcher matcher;
  registered_method* next;
};

typedef struct {
  grpc_channel** channels;
  size_t num_channels;
} channel_broadcaster;

struct grpc_server {
  grpc_channel_args* channel_args;

  grpc_completion_queue** cqs;
  grpc_pollset** pollsets;
  size_t cq_count;
  size_t pollset_count;
  bool started;

  /* The two following mutexes control access to server-state
     mu_global controls access to non-call-related state (e.g., channel state)
     mu_call controls access to call-related state (e.g., the call lists)

     If they are ever required to be nested, you must lock mu_global
     before mu_call. This is currently used in shutdown processing
     (grpc_server_shutdown_and_notify and maybe_finish_shutdown) */
  gpr_mu mu_global; /* mutex for server and channel state */
  gpr_mu mu_call;   /* mutex for call-specific state */

  /* startup synchronization: flag is protected by mu_global, signals whether
     we are doing the listener start routine or not */
  bool starting;
  gpr_cv starting_cv;

  registered_method* registered_methods;
  /** one request matcher for unregistered methods */
  request_matcher unregistered_request_matcher;

  gpr_atm shutdown_flag;
  uint8_t shutdown_published;
  size_t num_shutdown_tags;
  shutdown_tag* shutdown_tags;

  channel_data root_channel_data;

  listener* listeners;
  int listeners_destroyed;
  gpr_refcount internal_refcount;

  /** when did we print the last shutdown progress message */
  gpr_timespec last_shutdown_message_time;
};

#define SERVER_FROM_CALL_ELEM(elem) \
  (((channel_data*)(elem)->channel_data)->server)

static void publish_new_rpc(grpc_exec_ctx* exec_ctx, void* calld,
                            grpc_error* error);
static void fail_call(grpc_exec_ctx* exec_ctx, grpc_server* server,
                      size_t cq_idx, requested_call* rc, grpc_error* error);
/* Before calling maybe_finish_shutdown, we must hold mu_global and not
   hold mu_call */
static void maybe_finish_shutdown(grpc_exec_ctx* exec_ctx, grpc_server* server);

/*
 * channel broadcaster
 */

/* assumes server locked */
static void channel_broadcaster_init(grpc_server* s, channel_broadcaster* cb) {
  channel_data* c;
  size_t count = 0;
  for (c = s->root_channel_data.next; c != &s->root_channel_data; c = c->next) {
    count++;
  }
  cb->num_channels = count;
  cb->channels =
      (grpc_channel**)gpr_malloc(sizeof(*cb->channels) * cb->num_channels);
  count = 0;
  for (c = s->root_channel_data.next; c != &s->root_channel_data; c = c->next) {
    cb->channels[count++] = c->channel;
    GRPC_CHANNEL_INTERNAL_REF(c->channel, "broadcast");
  }
}

struct shutdown_cleanup_args {
  grpc_closure closure;
  grpc_slice slice;
};

static void shutdown_cleanup(grpc_exec_ctx* exec_ctx, void* arg,
                             grpc_error* error) {
  struct shutdown_cleanup_args* a = (struct shutdown_cleanup_args*)arg;
  grpc_slice_unref_internal(exec_ctx, a->slice);
  gpr_free(a);
}

static void send_shutdown(grpc_exec_ctx* exec_ctx, grpc_channel* channel,
                          bool send_goaway, grpc_error* send_disconnect) {
  struct shutdown_cleanup_args* sc =
      (struct shutdown_cleanup_args*)gpr_malloc(sizeof(*sc));
  GRPC_CLOSURE_INIT(&sc->closure, shutdown_cleanup, sc,
                    grpc_schedule_on_exec_ctx);
  grpc_transport_op* op = grpc_make_transport_op(&sc->closure);
  grpc_channel_element* elem;

  op->goaway_error =
      send_goaway ? grpc_error_set_int(
                        GRPC_ERROR_CREATE_FROM_STATIC_STRING("Server shutdown"),
                        GRPC_ERROR_INT_GRPC_STATUS, GRPC_STATUS_OK)
                  : GRPC_ERROR_NONE;
  op->set_accept_stream = true;
  sc->slice = grpc_slice_from_copied_string("Server shutdown");
  op->disconnect_with_error = send_disconnect;

  elem = grpc_channel_stack_element(grpc_channel_get_channel_stack(channel), 0);
  elem->filter->start_transport_op(exec_ctx, elem, op);
}

static void channel_broadcaster_shutdown(grpc_exec_ctx* exec_ctx,
                                         channel_broadcaster* cb,
                                         bool send_goaway,
                                         grpc_error* force_disconnect) {
  size_t i;

  for (i = 0; i < cb->num_channels; i++) {
    send_shutdown(exec_ctx, cb->channels[i], send_goaway,
                  GRPC_ERROR_REF(force_disconnect));
    GRPC_CHANNEL_INTERNAL_UNREF(exec_ctx, cb->channels[i], "broadcast");
  }
  gpr_free(cb->channels);
  GRPC_ERROR_UNREF(force_disconnect);
}

/*
 * request_matcher
 */

static void request_matcher_init(request_matcher* rm, grpc_server* server) {
  memset(rm, 0, sizeof(*rm));
  rm->server = server;
  rm->requests_per_cq = (gpr_locked_mpscq*)gpr_malloc(
      sizeof(*rm->requests_per_cq) * server->cq_count);
  for (size_t i = 0; i < server->cq_count; i++) {
    gpr_locked_mpscq_init(&rm->requests_per_cq[i]);
  }
}

static void request_matcher_destroy(request_matcher* rm) {
  for (size_t i = 0; i < rm->server->cq_count; i++) {
    GPR_ASSERT(gpr_locked_mpscq_pop(&rm->requests_per_cq[i]) == NULL);
    gpr_locked_mpscq_destroy(&rm->requests_per_cq[i]);
  }
  gpr_free(rm->requests_per_cq);
}

static void kill_zombie(grpc_exec_ctx* exec_ctx, void* elem,
                        grpc_error* error) {
  grpc_call_unref(grpc_call_from_top_element((grpc_call_element*)elem));
}

static void request_matcher_zombify_all_pending_calls(grpc_exec_ctx* exec_ctx,
                                                      request_matcher* rm) {
  while (rm->pending_head) {
    call_data* calld = rm->pending_head;
    rm->pending_head = calld->pending_next;
    gpr_atm_no_barrier_store(&calld->state, ZOMBIED);
    GRPC_CLOSURE_INIT(
        &calld->kill_zombie_closure, kill_zombie,
        grpc_call_stack_element(grpc_call_get_call_stack(calld->call), 0),
        grpc_schedule_on_exec_ctx);
    GRPC_CLOSURE_SCHED(exec_ctx, &calld->kill_zombie_closure, GRPC_ERROR_NONE);
  }
}

static void request_matcher_kill_requests(grpc_exec_ctx* exec_ctx,
                                          grpc_server* server,
                                          request_matcher* rm,
                                          grpc_error* error) {
  requested_call* rc;
  for (size_t i = 0; i < server->cq_count; i++) {
    /* Here we know:
       1. no requests are being added (since the server is shut down)
       2. no other threads are pulling (since the shut down process is single
          threaded)
       So, we can ignore the queue lock and just pop, with the guarantee that a
       NULL returned here truly means that the queue is empty */
    while ((rc = (requested_call*)gpr_mpscq_pop(
                &rm->requests_per_cq[i].queue)) != NULL) {
      fail_call(exec_ctx, server, i, rc, GRPC_ERROR_REF(error));
    }
  }
  GRPC_ERROR_UNREF(error);
}

/*
 * server proper
 */

static void server_ref(grpc_server* server) {
  gpr_ref(&server->internal_refcount);
}

static void server_delete(grpc_exec_ctx* exec_ctx, grpc_server* server) {
  registered_method* rm;
  size_t i;
  grpc_channel_args_destroy(exec_ctx, server->channel_args);
  gpr_mu_destroy(&server->mu_global);
  gpr_mu_destroy(&server->mu_call);
  gpr_cv_destroy(&server->starting_cv);
  while ((rm = server->registered_methods) != NULL) {
    server->registered_methods = rm->next;
    if (server->started) {
      request_matcher_destroy(&rm->matcher);
    }
    gpr_free(rm->method);
    gpr_free(rm->host);
    gpr_free(rm);
  }
  if (server->started) {
    request_matcher_destroy(&server->unregistered_request_matcher);
  }
  for (i = 0; i < server->cq_count; i++) {
    GRPC_CQ_INTERNAL_UNREF(exec_ctx, server->cqs[i], "server");
  }
  gpr_free(server->cqs);
  gpr_free(server->pollsets);
  gpr_free(server->shutdown_tags);
  gpr_free(server);
}

static void server_unref(grpc_exec_ctx* exec_ctx, grpc_server* server) {
  if (gpr_unref(&server->internal_refcount)) {
    server_delete(exec_ctx, server);
  }
}

static int is_channel_orphaned(channel_data* chand) {
  return chand->next == chand;
}

static void orphan_channel(channel_data* chand) {
  chand->next->prev = chand->prev;
  chand->prev->next = chand->next;
  chand->next = chand->prev = chand;
}

static void finish_destroy_channel(grpc_exec_ctx* exec_ctx, void* cd,
                                   grpc_error* error) {
  channel_data* chand = (channel_data*)cd;
  grpc_server* server = chand->server;
  GRPC_CHANNEL_INTERNAL_UNREF(exec_ctx, chand->channel, "server");
  server_unref(exec_ctx, server);
}

static void destroy_channel(grpc_exec_ctx* exec_ctx, channel_data* chand,
                            grpc_error* error) {
  if (is_channel_orphaned(chand)) return;
  GPR_ASSERT(chand->server != NULL);
  orphan_channel(chand);
  server_ref(chand->server);
  maybe_finish_shutdown(exec_ctx, chand->server);
  GRPC_CLOSURE_INIT(&chand->finish_destroy_channel_closure,
                    finish_destroy_channel, chand, grpc_schedule_on_exec_ctx);

<<<<<<< HEAD
  if (grpc_server_channel_trace.enabled() && error != GRPC_ERROR_NONE) {
    const char *msg = grpc_error_string(error);
=======
  if (GRPC_TRACER_ON(grpc_server_channel_trace) && error != GRPC_ERROR_NONE) {
    const char* msg = grpc_error_string(error);
>>>>>>> 67520b0f
    gpr_log(GPR_INFO, "Disconnected client: %s", msg);
  }
  GRPC_ERROR_UNREF(error);

  grpc_transport_op* op =
      grpc_make_transport_op(&chand->finish_destroy_channel_closure);
  op->set_accept_stream = true;
  grpc_channel_next_op(exec_ctx,
                       grpc_channel_stack_element(
                           grpc_channel_get_channel_stack(chand->channel), 0),
                       op);
}

static void done_request_event(grpc_exec_ctx* exec_ctx, void* req,
                               grpc_cq_completion* c) {
  gpr_free(req);
}

static void publish_call(grpc_exec_ctx* exec_ctx, grpc_server* server,
                         call_data* calld, size_t cq_idx, requested_call* rc) {
  grpc_call_set_completion_queue(exec_ctx, calld->call, rc->cq_bound_to_call);
  grpc_call* call = calld->call;
  *rc->call = call;
  calld->cq_new = server->cqs[cq_idx];
  GPR_SWAP(grpc_metadata_array, *rc->initial_metadata, calld->initial_metadata);
  switch (rc->type) {
    case BATCH_CALL:
      GPR_ASSERT(calld->host_set);
      GPR_ASSERT(calld->path_set);
      rc->data.batch.details->host = grpc_slice_ref_internal(calld->host);
      rc->data.batch.details->method = grpc_slice_ref_internal(calld->path);
      rc->data.batch.details->deadline =
          grpc_millis_to_timespec(calld->deadline, GPR_CLOCK_MONOTONIC);
      rc->data.batch.details->flags = calld->recv_initial_metadata_flags;
      break;
    case REGISTERED_CALL:
      *rc->data.registered.deadline =
          grpc_millis_to_timespec(calld->deadline, GPR_CLOCK_MONOTONIC);
      if (rc->data.registered.optional_payload) {
        *rc->data.registered.optional_payload = calld->payload;
        calld->payload = NULL;
      }
      break;
    default:
      GPR_UNREACHABLE_CODE(return );
  }

  grpc_cq_end_op(exec_ctx, calld->cq_new, rc->tag, GRPC_ERROR_NONE,
                 done_request_event, rc, &rc->completion);
}

static void publish_new_rpc(grpc_exec_ctx* exec_ctx, void* arg,
                            grpc_error* error) {
  grpc_call_element* call_elem = (grpc_call_element*)arg;
  call_data* calld = (call_data*)call_elem->call_data;
  channel_data* chand = (channel_data*)call_elem->channel_data;
  request_matcher* rm = calld->matcher;
  grpc_server* server = rm->server;

  if (error != GRPC_ERROR_NONE || gpr_atm_acq_load(&server->shutdown_flag)) {
    gpr_atm_no_barrier_store(&calld->state, ZOMBIED);
    GRPC_CLOSURE_INIT(
        &calld->kill_zombie_closure, kill_zombie,
        grpc_call_stack_element(grpc_call_get_call_stack(calld->call), 0),
        grpc_schedule_on_exec_ctx);
    GRPC_CLOSURE_SCHED(exec_ctx, &calld->kill_zombie_closure,
                       GRPC_ERROR_REF(error));
    return;
  }

  for (size_t i = 0; i < server->cq_count; i++) {
    size_t cq_idx = (chand->cq_idx + i) % server->cq_count;
    requested_call* rc =
        (requested_call*)gpr_locked_mpscq_try_pop(&rm->requests_per_cq[cq_idx]);
    if (rc == NULL) {
      continue;
    } else {
      GRPC_STATS_INC_SERVER_CQS_CHECKED(exec_ctx, i);
      gpr_atm_no_barrier_store(&calld->state, ACTIVATED);
      publish_call(exec_ctx, server, calld, cq_idx, rc);
      return; /* early out */
    }
  }

  /* no cq to take the request found: queue it on the slow list */
  GRPC_STATS_INC_SERVER_SLOWPATH_REQUESTS_QUEUED(exec_ctx);
  gpr_mu_lock(&server->mu_call);

  // We need to ensure that all the queues are empty.  We do this under
  // the server mu_call lock to ensure that if something is added to
  // an empty request queue, it will block until the call is actually
  // added to the pending list.
  for (size_t i = 0; i < server->cq_count; i++) {
    size_t cq_idx = (chand->cq_idx + i) % server->cq_count;
    requested_call* rc =
        (requested_call*)gpr_locked_mpscq_pop(&rm->requests_per_cq[cq_idx]);
    if (rc == NULL) {
      continue;
    } else {
      gpr_mu_unlock(&server->mu_call);
      GRPC_STATS_INC_SERVER_CQS_CHECKED(exec_ctx, i + server->cq_count);
      gpr_atm_no_barrier_store(&calld->state, ACTIVATED);
      publish_call(exec_ctx, server, calld, cq_idx, rc);
      return; /* early out */
    }
  }

  gpr_atm_no_barrier_store(&calld->state, PENDING);
  if (rm->pending_head == NULL) {
    rm->pending_tail = rm->pending_head = calld;
  } else {
    rm->pending_tail->pending_next = calld;
    rm->pending_tail = calld;
  }
  calld->pending_next = NULL;
  gpr_mu_unlock(&server->mu_call);
}

static void finish_start_new_rpc(
    grpc_exec_ctx* exec_ctx, grpc_server* server, grpc_call_element* elem,
    request_matcher* rm,
    grpc_server_register_method_payload_handling payload_handling) {
  call_data* calld = (call_data*)elem->call_data;

  if (gpr_atm_acq_load(&server->shutdown_flag)) {
    gpr_atm_no_barrier_store(&calld->state, ZOMBIED);
    GRPC_CLOSURE_INIT(&calld->kill_zombie_closure, kill_zombie, elem,
                      grpc_schedule_on_exec_ctx);
    GRPC_CLOSURE_SCHED(exec_ctx, &calld->kill_zombie_closure, GRPC_ERROR_NONE);
    return;
  }

  calld->matcher = rm;

  switch (payload_handling) {
    case GRPC_SRM_PAYLOAD_NONE:
      publish_new_rpc(exec_ctx, elem, GRPC_ERROR_NONE);
      break;
    case GRPC_SRM_PAYLOAD_READ_INITIAL_BYTE_BUFFER: {
      grpc_op op;
      memset(&op, 0, sizeof(op));
      op.op = GRPC_OP_RECV_MESSAGE;
      op.data.recv_message.recv_message = &calld->payload;
      GRPC_CLOSURE_INIT(&calld->publish, publish_new_rpc, elem,
                        grpc_schedule_on_exec_ctx);
      grpc_call_start_batch_and_execute(exec_ctx, calld->call, &op, 1,
                                        &calld->publish);
      break;
    }
  }
}

static void start_new_rpc(grpc_exec_ctx* exec_ctx, grpc_call_element* elem) {
  channel_data* chand = (channel_data*)elem->channel_data;
  call_data* calld = (call_data*)elem->call_data;
  grpc_server* server = chand->server;
  uint32_t i;
  uint32_t hash;
  channel_registered_method* rm;

  if (chand->registered_methods && calld->path_set && calld->host_set) {
    /* TODO(ctiller): unify these two searches */
    /* check for an exact match with host */
    hash = GRPC_MDSTR_KV_HASH(grpc_slice_hash(calld->host),
                              grpc_slice_hash(calld->path));
    for (i = 0; i <= chand->registered_method_max_probes; i++) {
      rm = &chand->registered_methods[(hash + i) %
                                      chand->registered_method_slots];
      if (!rm) break;
      if (!rm->has_host) continue;
      if (!grpc_slice_eq(rm->host, calld->host)) continue;
      if (!grpc_slice_eq(rm->method, calld->path)) continue;
      if ((rm->flags & GRPC_INITIAL_METADATA_IDEMPOTENT_REQUEST) &&
          0 == (calld->recv_initial_metadata_flags &
                GRPC_INITIAL_METADATA_IDEMPOTENT_REQUEST)) {
        continue;
      }
      finish_start_new_rpc(exec_ctx, server, elem,
                           &rm->server_registered_method->matcher,
                           rm->server_registered_method->payload_handling);
      return;
    }
    /* check for a wildcard method definition (no host set) */
    hash = GRPC_MDSTR_KV_HASH(0, grpc_slice_hash(calld->path));
    for (i = 0; i <= chand->registered_method_max_probes; i++) {
      rm = &chand->registered_methods[(hash + i) %
                                      chand->registered_method_slots];
      if (!rm) break;
      if (rm->has_host) continue;
      if (!grpc_slice_eq(rm->method, calld->path)) continue;
      if ((rm->flags & GRPC_INITIAL_METADATA_IDEMPOTENT_REQUEST) &&
          0 == (calld->recv_initial_metadata_flags &
                GRPC_INITIAL_METADATA_IDEMPOTENT_REQUEST)) {
        continue;
      }
      finish_start_new_rpc(exec_ctx, server, elem,
                           &rm->server_registered_method->matcher,
                           rm->server_registered_method->payload_handling);
      return;
    }
  }
  finish_start_new_rpc(exec_ctx, server, elem,
                       &server->unregistered_request_matcher,
                       GRPC_SRM_PAYLOAD_NONE);
}

static int num_listeners(grpc_server* server) {
  listener* l;
  int n = 0;
  for (l = server->listeners; l; l = l->next) {
    n++;
  }
  return n;
}

static void done_shutdown_event(grpc_exec_ctx* exec_ctx, void* server,
                                grpc_cq_completion* completion) {
  server_unref(exec_ctx, (grpc_server*)server);
}

static int num_channels(grpc_server* server) {
  channel_data* chand;
  int n = 0;
  for (chand = server->root_channel_data.next;
       chand != &server->root_channel_data; chand = chand->next) {
    n++;
  }
  return n;
}

static void kill_pending_work_locked(grpc_exec_ctx* exec_ctx,
                                     grpc_server* server, grpc_error* error) {
  if (server->started) {
    request_matcher_kill_requests(exec_ctx, server,
                                  &server->unregistered_request_matcher,
                                  GRPC_ERROR_REF(error));
    request_matcher_zombify_all_pending_calls(
        exec_ctx, &server->unregistered_request_matcher);
    for (registered_method* rm = server->registered_methods; rm;
         rm = rm->next) {
      request_matcher_kill_requests(exec_ctx, server, &rm->matcher,
                                    GRPC_ERROR_REF(error));
      request_matcher_zombify_all_pending_calls(exec_ctx, &rm->matcher);
    }
  }
  GRPC_ERROR_UNREF(error);
}

static void maybe_finish_shutdown(grpc_exec_ctx* exec_ctx,
                                  grpc_server* server) {
  size_t i;
  if (!gpr_atm_acq_load(&server->shutdown_flag) || server->shutdown_published) {
    return;
  }

  kill_pending_work_locked(
      exec_ctx, server,
      GRPC_ERROR_CREATE_FROM_STATIC_STRING("Server Shutdown"));

  if (server->root_channel_data.next != &server->root_channel_data ||
      server->listeners_destroyed < num_listeners(server)) {
    if (gpr_time_cmp(gpr_time_sub(gpr_now(GPR_CLOCK_REALTIME),
                                  server->last_shutdown_message_time),
                     gpr_time_from_seconds(1, GPR_TIMESPAN)) >= 0) {
      server->last_shutdown_message_time = gpr_now(GPR_CLOCK_REALTIME);
      gpr_log(GPR_DEBUG,
              "Waiting for %d channels and %d/%d listeners to be destroyed"
              " before shutting down server",
              num_channels(server),
              num_listeners(server) - server->listeners_destroyed,
              num_listeners(server));
    }
    return;
  }
  server->shutdown_published = 1;
  for (i = 0; i < server->num_shutdown_tags; i++) {
    server_ref(server);
    grpc_cq_end_op(exec_ctx, server->shutdown_tags[i].cq,
                   server->shutdown_tags[i].tag, GRPC_ERROR_NONE,
                   done_shutdown_event, server,
                   &server->shutdown_tags[i].completion);
  }
}

static void server_on_recv_initial_metadata(grpc_exec_ctx* exec_ctx, void* ptr,
                                            grpc_error* error) {
  grpc_call_element* elem = (grpc_call_element*)ptr;
  call_data* calld = (call_data*)elem->call_data;
  grpc_millis op_deadline;

  if (error == GRPC_ERROR_NONE) {
    GPR_ASSERT(calld->recv_initial_metadata->idx.named.path != NULL);
    GPR_ASSERT(calld->recv_initial_metadata->idx.named.authority != NULL);
    calld->path = grpc_slice_ref_internal(
        GRPC_MDVALUE(calld->recv_initial_metadata->idx.named.path->md));
    calld->host = grpc_slice_ref_internal(
        GRPC_MDVALUE(calld->recv_initial_metadata->idx.named.authority->md));
    calld->path_set = true;
    calld->host_set = true;
    grpc_metadata_batch_remove(exec_ctx, calld->recv_initial_metadata,
                               calld->recv_initial_metadata->idx.named.path);
    grpc_metadata_batch_remove(
        exec_ctx, calld->recv_initial_metadata,
        calld->recv_initial_metadata->idx.named.authority);
  } else {
    GRPC_ERROR_REF(error);
  }
  op_deadline = calld->recv_initial_metadata->deadline;
  if (op_deadline != GRPC_MILLIS_INF_FUTURE) {
    calld->deadline = op_deadline;
  }
  if (calld->host_set && calld->path_set) {
    /* do nothing */
  } else {
    grpc_error* src_error = error;
    error = GRPC_ERROR_CREATE_REFERENCING_FROM_STATIC_STRING(
        "Missing :authority or :path", &error, 1);
    GRPC_ERROR_UNREF(src_error);
  }

  GRPC_CLOSURE_RUN(exec_ctx, calld->on_done_recv_initial_metadata, error);
}

static void server_mutate_op(grpc_call_element* elem,
                             grpc_transport_stream_op_batch* op) {
  call_data* calld = (call_data*)elem->call_data;

  if (op->recv_initial_metadata) {
    GPR_ASSERT(op->payload->recv_initial_metadata.recv_flags == NULL);
    calld->recv_initial_metadata =
        op->payload->recv_initial_metadata.recv_initial_metadata;
    calld->on_done_recv_initial_metadata =
        op->payload->recv_initial_metadata.recv_initial_metadata_ready;
    op->payload->recv_initial_metadata.recv_initial_metadata_ready =
        &calld->server_on_recv_initial_metadata;
    op->payload->recv_initial_metadata.recv_flags =
        &calld->recv_initial_metadata_flags;
  }
}

static void server_start_transport_stream_op_batch(
    grpc_exec_ctx* exec_ctx, grpc_call_element* elem,
    grpc_transport_stream_op_batch* op) {
  server_mutate_op(elem, op);
  grpc_call_next_op(exec_ctx, elem, op);
}

static void got_initial_metadata(grpc_exec_ctx* exec_ctx, void* ptr,
                                 grpc_error* error) {
  grpc_call_element* elem = (grpc_call_element*)ptr;
  call_data* calld = (call_data*)elem->call_data;
  if (error == GRPC_ERROR_NONE) {
    start_new_rpc(exec_ctx, elem);
  } else {
    if (gpr_atm_full_cas(&calld->state, NOT_STARTED, ZOMBIED)) {
      GRPC_CLOSURE_INIT(&calld->kill_zombie_closure, kill_zombie, elem,
                        grpc_schedule_on_exec_ctx);
      GRPC_CLOSURE_SCHED(exec_ctx, &calld->kill_zombie_closure,
                         GRPC_ERROR_NONE);
    } else if (gpr_atm_full_cas(&calld->state, PENDING, ZOMBIED)) {
      /* zombied call will be destroyed when it's removed from the pending
         queue... later */
    }
  }
}

static void accept_stream(grpc_exec_ctx* exec_ctx, void* cd,
                          grpc_transport* transport,
                          const void* transport_server_data) {
  channel_data* chand = (channel_data*)cd;
  /* create a call */
  grpc_call_create_args args;
  memset(&args, 0, sizeof(args));
  args.channel = chand->channel;
  args.server_transport_data = transport_server_data;
  args.send_deadline = GRPC_MILLIS_INF_FUTURE;
  grpc_call* call;
  grpc_error* error = grpc_call_create(exec_ctx, &args, &call);
  grpc_call_element* elem =
      grpc_call_stack_element(grpc_call_get_call_stack(call), 0);
  if (error != GRPC_ERROR_NONE) {
    got_initial_metadata(exec_ctx, elem, error);
    GRPC_ERROR_UNREF(error);
    return;
  }
  call_data* calld = (call_data*)elem->call_data;
  grpc_op op;
  memset(&op, 0, sizeof(op));
  op.op = GRPC_OP_RECV_INITIAL_METADATA;
  op.data.recv_initial_metadata.recv_initial_metadata =
      &calld->initial_metadata;
  GRPC_CLOSURE_INIT(&calld->got_initial_metadata, got_initial_metadata, elem,
                    grpc_schedule_on_exec_ctx);
  grpc_call_start_batch_and_execute(exec_ctx, call, &op, 1,
                                    &calld->got_initial_metadata);
}

static void channel_connectivity_changed(grpc_exec_ctx* exec_ctx, void* cd,
                                         grpc_error* error) {
  channel_data* chand = (channel_data*)cd;
  grpc_server* server = chand->server;
  if (chand->connectivity_state != GRPC_CHANNEL_SHUTDOWN) {
    grpc_transport_op* op = grpc_make_transport_op(NULL);
    op->on_connectivity_state_change = &chand->channel_connectivity_changed,
    op->connectivity_state = &chand->connectivity_state;
    grpc_channel_next_op(exec_ctx,
                         grpc_channel_stack_element(
                             grpc_channel_get_channel_stack(chand->channel), 0),
                         op);
  } else {
    gpr_mu_lock(&server->mu_global);
    destroy_channel(exec_ctx, chand, GRPC_ERROR_REF(error));
    gpr_mu_unlock(&server->mu_global);
    GRPC_CHANNEL_INTERNAL_UNREF(exec_ctx, chand->channel, "connectivity");
  }
}

static grpc_error* init_call_elem(grpc_exec_ctx* exec_ctx,
                                  grpc_call_element* elem,
                                  const grpc_call_element_args* args) {
  call_data* calld = (call_data*)elem->call_data;
  channel_data* chand = (channel_data*)elem->channel_data;
  memset(calld, 0, sizeof(call_data));
  calld->deadline = GRPC_MILLIS_INF_FUTURE;
  calld->call = grpc_call_from_top_element(elem);

  GRPC_CLOSURE_INIT(&calld->server_on_recv_initial_metadata,
                    server_on_recv_initial_metadata, elem,
                    grpc_schedule_on_exec_ctx);

  server_ref(chand->server);
  return GRPC_ERROR_NONE;
}

static void destroy_call_elem(grpc_exec_ctx* exec_ctx, grpc_call_element* elem,
                              const grpc_call_final_info* final_info,
                              grpc_closure* ignored) {
  channel_data* chand = (channel_data*)elem->channel_data;
  call_data* calld = (call_data*)elem->call_data;

  GPR_ASSERT(calld->state != PENDING);

  if (calld->host_set) {
    grpc_slice_unref_internal(exec_ctx, calld->host);
  }
  if (calld->path_set) {
    grpc_slice_unref_internal(exec_ctx, calld->path);
  }
  grpc_metadata_array_destroy(&calld->initial_metadata);
  grpc_byte_buffer_destroy(calld->payload);

  server_unref(exec_ctx, chand->server);
}

static grpc_error* init_channel_elem(grpc_exec_ctx* exec_ctx,
                                     grpc_channel_element* elem,
                                     grpc_channel_element_args* args) {
  channel_data* chand = (channel_data*)elem->channel_data;
  GPR_ASSERT(args->is_first);
  GPR_ASSERT(!args->is_last);
  chand->server = NULL;
  chand->channel = NULL;
  chand->next = chand->prev = chand;
  chand->registered_methods = NULL;
  chand->connectivity_state = GRPC_CHANNEL_IDLE;
  GRPC_CLOSURE_INIT(&chand->channel_connectivity_changed,
                    channel_connectivity_changed, chand,
                    grpc_schedule_on_exec_ctx);
  return GRPC_ERROR_NONE;
}

static void destroy_channel_elem(grpc_exec_ctx* exec_ctx,
                                 grpc_channel_element* elem) {
  size_t i;
  channel_data* chand = (channel_data*)elem->channel_data;
  if (chand->registered_methods) {
    for (i = 0; i < chand->registered_method_slots; i++) {
      grpc_slice_unref_internal(exec_ctx, chand->registered_methods[i].method);
      if (chand->registered_methods[i].has_host) {
        grpc_slice_unref_internal(exec_ctx, chand->registered_methods[i].host);
      }
    }
    gpr_free(chand->registered_methods);
  }
  if (chand->server) {
    gpr_mu_lock(&chand->server->mu_global);
    chand->next->prev = chand->prev;
    chand->prev->next = chand->next;
    chand->next = chand->prev = chand;
    maybe_finish_shutdown(exec_ctx, chand->server);
    gpr_mu_unlock(&chand->server->mu_global);
    server_unref(exec_ctx, chand->server);
  }
}

const grpc_channel_filter grpc_server_top_filter = {
    server_start_transport_stream_op_batch,
    grpc_channel_next_op,
    sizeof(call_data),
    init_call_elem,
    grpc_call_stack_ignore_set_pollset_or_pollset_set,
    destroy_call_elem,
    sizeof(channel_data),
    init_channel_elem,
    destroy_channel_elem,
    grpc_channel_next_get_info,
    "server",
};

static void register_completion_queue(grpc_server* server,
                                      grpc_completion_queue* cq,
                                      void* reserved) {
  size_t i, n;
  GPR_ASSERT(!reserved);
  for (i = 0; i < server->cq_count; i++) {
    if (server->cqs[i] == cq) return;
  }

  GRPC_CQ_INTERNAL_REF(cq, "server");
  n = server->cq_count++;
  server->cqs = (grpc_completion_queue**)gpr_realloc(
      server->cqs, server->cq_count * sizeof(grpc_completion_queue*));
  server->cqs[n] = cq;
}

void grpc_server_register_completion_queue(grpc_server* server,
                                           grpc_completion_queue* cq,
                                           void* reserved) {
  GRPC_API_TRACE(
      "grpc_server_register_completion_queue(server=%p, cq=%p, reserved=%p)", 3,
      (server, cq, reserved));

  if (grpc_get_cq_completion_type(cq) != GRPC_CQ_NEXT) {
    gpr_log(GPR_INFO,
            "Completion queue which is not of type GRPC_CQ_NEXT is being "
            "registered as a server-completion-queue");
    /* Ideally we should log an error and abort but ruby-wrapped-language API
       calls grpc_completion_queue_pluck() on server completion queues */
  }

  register_completion_queue(server, cq, reserved);
}

grpc_server* grpc_server_create(const grpc_channel_args* args, void* reserved) {
  GRPC_API_TRACE("grpc_server_create(%p, %p)", 2, (args, reserved));

  grpc_server* server = (grpc_server*)gpr_zalloc(sizeof(grpc_server));

  gpr_mu_init(&server->mu_global);
  gpr_mu_init(&server->mu_call);
  gpr_cv_init(&server->starting_cv);

  /* decremented by grpc_server_destroy */
  gpr_ref_init(&server->internal_refcount, 1);
  server->root_channel_data.next = server->root_channel_data.prev =
      &server->root_channel_data;

  server->channel_args = grpc_channel_args_copy(args);

  return server;
}

static int streq(const char* a, const char* b) {
  if (a == NULL && b == NULL) return 1;
  if (a == NULL) return 0;
  if (b == NULL) return 0;
  return 0 == strcmp(a, b);
}

void* grpc_server_register_method(
    grpc_server* server, const char* method, const char* host,
    grpc_server_register_method_payload_handling payload_handling,
    uint32_t flags) {
  registered_method* m;
  GRPC_API_TRACE(
      "grpc_server_register_method(server=%p, method=%s, host=%s, "
      "flags=0x%08x)",
      4, (server, method, host, flags));
  if (!method) {
    gpr_log(GPR_ERROR,
            "grpc_server_register_method method string cannot be NULL");
    return NULL;
  }
  for (m = server->registered_methods; m; m = m->next) {
    if (streq(m->method, method) && streq(m->host, host)) {
      gpr_log(GPR_ERROR, "duplicate registration for %s@%s", method,
              host ? host : "*");
      return NULL;
    }
  }
  if ((flags & ~GRPC_INITIAL_METADATA_USED_MASK) != 0) {
    gpr_log(GPR_ERROR, "grpc_server_register_method invalid flags 0x%08x",
            flags);
    return NULL;
  }
  m = (registered_method*)gpr_zalloc(sizeof(registered_method));
  m->method = gpr_strdup(method);
  m->host = gpr_strdup(host);
  m->next = server->registered_methods;
  m->payload_handling = payload_handling;
  m->flags = flags;
  server->registered_methods = m;
  return m;
}

static void start_listeners(grpc_exec_ctx* exec_ctx, void* s,
                            grpc_error* error) {
  grpc_server* server = (grpc_server*)s;
  for (listener* l = server->listeners; l; l = l->next) {
    l->start(exec_ctx, server, l->arg, server->pollsets, server->pollset_count);
  }

  gpr_mu_lock(&server->mu_global);
  server->starting = false;
  gpr_cv_signal(&server->starting_cv);
  gpr_mu_unlock(&server->mu_global);

  server_unref(exec_ctx, server);
}

void grpc_server_start(grpc_server* server) {
  size_t i;
  grpc_exec_ctx exec_ctx = GRPC_EXEC_CTX_INIT;

  GRPC_API_TRACE("grpc_server_start(server=%p)", 1, (server));

  server->started = true;
  server->pollset_count = 0;
  server->pollsets =
      (grpc_pollset**)gpr_malloc(sizeof(grpc_pollset*) * server->cq_count);
  for (i = 0; i < server->cq_count; i++) {
    if (grpc_cq_can_listen(server->cqs[i])) {
      server->pollsets[server->pollset_count++] =
          grpc_cq_pollset(server->cqs[i]);
    }
  }
  request_matcher_init(&server->unregistered_request_matcher, server);
  for (registered_method* rm = server->registered_methods; rm; rm = rm->next) {
    request_matcher_init(&rm->matcher, server);
  }

  server_ref(server);
  server->starting = true;
  GRPC_CLOSURE_SCHED(
      &exec_ctx,
      GRPC_CLOSURE_CREATE(start_listeners, server,
                          grpc_executor_scheduler(GRPC_EXECUTOR_SHORT)),
      GRPC_ERROR_NONE);

  grpc_exec_ctx_finish(&exec_ctx);
}

void grpc_server_get_pollsets(grpc_server* server, grpc_pollset*** pollsets,
                              size_t* pollset_count) {
  *pollset_count = server->pollset_count;
  *pollsets = server->pollsets;
}

void grpc_server_setup_transport(grpc_exec_ctx* exec_ctx, grpc_server* s,
                                 grpc_transport* transport,
                                 grpc_pollset* accepting_pollset,
                                 const grpc_channel_args* args) {
  size_t num_registered_methods;
  size_t alloc;
  registered_method* rm;
  channel_registered_method* crm;
  grpc_channel* channel;
  channel_data* chand;
  uint32_t hash;
  size_t slots;
  uint32_t probes;
  uint32_t max_probes = 0;
  grpc_transport_op* op = NULL;

  channel =
      grpc_channel_create(exec_ctx, NULL, args, GRPC_SERVER_CHANNEL, transport);
  chand = (channel_data*)grpc_channel_stack_element(
              grpc_channel_get_channel_stack(channel), 0)
              ->channel_data;
  chand->server = s;
  server_ref(s);
  chand->channel = channel;

  size_t cq_idx;
  for (cq_idx = 0; cq_idx < s->cq_count; cq_idx++) {
    if (grpc_cq_pollset(s->cqs[cq_idx]) == accepting_pollset) break;
  }
  if (cq_idx == s->cq_count) {
    /* completion queue not found: pick a random one to publish new calls to */
    cq_idx = (size_t)rand() % s->cq_count;
  }
  chand->cq_idx = cq_idx;

  num_registered_methods = 0;
  for (rm = s->registered_methods; rm; rm = rm->next) {
    num_registered_methods++;
  }
  /* build a lookup table phrased in terms of mdstr's in this channels context
     to quickly find registered methods */
  if (num_registered_methods > 0) {
    slots = 2 * num_registered_methods;
    alloc = sizeof(channel_registered_method) * slots;
    chand->registered_methods = (channel_registered_method*)gpr_zalloc(alloc);
    for (rm = s->registered_methods; rm; rm = rm->next) {
      grpc_slice host;
      bool has_host;
      grpc_slice method;
      if (rm->host != NULL) {
        host = grpc_slice_intern(grpc_slice_from_static_string(rm->host));
        has_host = true;
      } else {
        has_host = false;
      }
      method = grpc_slice_intern(grpc_slice_from_static_string(rm->method));
      hash = GRPC_MDSTR_KV_HASH(has_host ? grpc_slice_hash(host) : 0,
                                grpc_slice_hash(method));
      for (probes = 0; chand->registered_methods[(hash + probes) % slots]
                           .server_registered_method != NULL;
           probes++)
        ;
      if (probes > max_probes) max_probes = probes;
      crm = &chand->registered_methods[(hash + probes) % slots];
      crm->server_registered_method = rm;
      crm->flags = rm->flags;
      crm->has_host = has_host;
      if (has_host) {
        crm->host = host;
      }
      crm->method = method;
    }
    GPR_ASSERT(slots <= UINT32_MAX);
    chand->registered_method_slots = (uint32_t)slots;
    chand->registered_method_max_probes = max_probes;
  }

  gpr_mu_lock(&s->mu_global);
  chand->next = &s->root_channel_data;
  chand->prev = chand->next->prev;
  chand->next->prev = chand->prev->next = chand;
  gpr_mu_unlock(&s->mu_global);

  GRPC_CHANNEL_INTERNAL_REF(channel, "connectivity");
  op = grpc_make_transport_op(NULL);
  op->set_accept_stream = true;
  op->set_accept_stream_fn = accept_stream;
  op->set_accept_stream_user_data = chand;
  op->on_connectivity_state_change = &chand->channel_connectivity_changed;
  op->connectivity_state = &chand->connectivity_state;
  if (gpr_atm_acq_load(&s->shutdown_flag) != 0) {
    op->disconnect_with_error =
        GRPC_ERROR_CREATE_FROM_STATIC_STRING("Server shutdown");
  }
  grpc_transport_perform_op(exec_ctx, transport, op);
}

void done_published_shutdown(grpc_exec_ctx* exec_ctx, void* done_arg,
                             grpc_cq_completion* storage) {
  (void)done_arg;
  gpr_free(storage);
}

static void listener_destroy_done(grpc_exec_ctx* exec_ctx, void* s,
                                  grpc_error* error) {
  grpc_server* server = (grpc_server*)s;
  gpr_mu_lock(&server->mu_global);
  server->listeners_destroyed++;
  maybe_finish_shutdown(exec_ctx, server);
  gpr_mu_unlock(&server->mu_global);
}

void grpc_server_shutdown_and_notify(grpc_server* server,
                                     grpc_completion_queue* cq, void* tag) {
  listener* l;
  shutdown_tag* sdt;
  channel_broadcaster broadcaster;
  grpc_exec_ctx exec_ctx = GRPC_EXEC_CTX_INIT;

  GRPC_API_TRACE("grpc_server_shutdown_and_notify(server=%p, cq=%p, tag=%p)", 3,
                 (server, cq, tag));

  /* wait for startup to be finished: locks mu_global */
  gpr_mu_lock(&server->mu_global);
  while (server->starting) {
    gpr_cv_wait(&server->starting_cv, &server->mu_global,
                gpr_inf_future(GPR_CLOCK_REALTIME));
  }

  /* stay locked, and gather up some stuff to do */
  GPR_ASSERT(grpc_cq_begin_op(cq, tag));
  if (server->shutdown_published) {
    grpc_cq_end_op(&exec_ctx, cq, tag, GRPC_ERROR_NONE, done_published_shutdown,
                   NULL,
                   (grpc_cq_completion*)gpr_malloc(sizeof(grpc_cq_completion)));
    gpr_mu_unlock(&server->mu_global);
    goto done;
  }
  server->shutdown_tags = (shutdown_tag*)gpr_realloc(
      server->shutdown_tags,
      sizeof(shutdown_tag) * (server->num_shutdown_tags + 1));
  sdt = &server->shutdown_tags[server->num_shutdown_tags++];
  sdt->tag = tag;
  sdt->cq = cq;
  if (gpr_atm_acq_load(&server->shutdown_flag)) {
    gpr_mu_unlock(&server->mu_global);
    goto done;
  }

  server->last_shutdown_message_time = gpr_now(GPR_CLOCK_REALTIME);

  channel_broadcaster_init(server, &broadcaster);

  gpr_atm_rel_store(&server->shutdown_flag, 1);

  /* collect all unregistered then registered calls */
  gpr_mu_lock(&server->mu_call);
  kill_pending_work_locked(
      &exec_ctx, server,
      GRPC_ERROR_CREATE_FROM_STATIC_STRING("Server Shutdown"));
  gpr_mu_unlock(&server->mu_call);

  maybe_finish_shutdown(&exec_ctx, server);
  gpr_mu_unlock(&server->mu_global);

  /* Shutdown listeners */
  for (l = server->listeners; l; l = l->next) {
    GRPC_CLOSURE_INIT(&l->destroy_done, listener_destroy_done, server,
                      grpc_schedule_on_exec_ctx);
    l->destroy(&exec_ctx, server, l->arg, &l->destroy_done);
  }

  channel_broadcaster_shutdown(&exec_ctx, &broadcaster, true /* send_goaway */,
                               GRPC_ERROR_NONE);

done:
  grpc_exec_ctx_finish(&exec_ctx);
}

void grpc_server_cancel_all_calls(grpc_server* server) {
  channel_broadcaster broadcaster;
  grpc_exec_ctx exec_ctx = GRPC_EXEC_CTX_INIT;

  GRPC_API_TRACE("grpc_server_cancel_all_calls(server=%p)", 1, (server));

  gpr_mu_lock(&server->mu_global);
  channel_broadcaster_init(server, &broadcaster);
  gpr_mu_unlock(&server->mu_global);

  channel_broadcaster_shutdown(
      &exec_ctx, &broadcaster, false /* send_goaway */,
      GRPC_ERROR_CREATE_FROM_STATIC_STRING("Cancelling all calls"));
  grpc_exec_ctx_finish(&exec_ctx);
}

void grpc_server_destroy(grpc_server* server) {
  listener* l;
  grpc_exec_ctx exec_ctx = GRPC_EXEC_CTX_INIT;

  GRPC_API_TRACE("grpc_server_destroy(server=%p)", 1, (server));

  gpr_mu_lock(&server->mu_global);
  GPR_ASSERT(gpr_atm_acq_load(&server->shutdown_flag) || !server->listeners);
  GPR_ASSERT(server->listeners_destroyed == num_listeners(server));

  while (server->listeners) {
    l = server->listeners;
    server->listeners = l->next;
    gpr_free(l);
  }

  gpr_mu_unlock(&server->mu_global);

  server_unref(&exec_ctx, server);
  grpc_exec_ctx_finish(&exec_ctx);
}

void grpc_server_add_listener(
    grpc_exec_ctx* exec_ctx, grpc_server* server, void* arg,
    void (*start)(grpc_exec_ctx* exec_ctx, grpc_server* server, void* arg,
                  grpc_pollset** pollsets, size_t pollset_count),
    void (*destroy)(grpc_exec_ctx* exec_ctx, grpc_server* server, void* arg,
                    grpc_closure* on_done)) {
  listener* l = (listener*)gpr_malloc(sizeof(listener));
  l->arg = arg;
  l->start = start;
  l->destroy = destroy;
  l->next = server->listeners;
  server->listeners = l;
}

static grpc_call_error queue_call_request(grpc_exec_ctx* exec_ctx,
                                          grpc_server* server, size_t cq_idx,
                                          requested_call* rc) {
  call_data* calld = NULL;
  request_matcher* rm = NULL;
  if (gpr_atm_acq_load(&server->shutdown_flag)) {
    fail_call(exec_ctx, server, cq_idx, rc,
              GRPC_ERROR_CREATE_FROM_STATIC_STRING("Server Shutdown"));
    return GRPC_CALL_OK;
  }
  switch (rc->type) {
    case BATCH_CALL:
      rm = &server->unregistered_request_matcher;
      break;
    case REGISTERED_CALL:
      rm = &rc->data.registered.method->matcher;
      break;
  }
  if (gpr_locked_mpscq_push(&rm->requests_per_cq[cq_idx], &rc->request_link)) {
    /* this was the first queued request: we need to lock and start
       matching calls */
    gpr_mu_lock(&server->mu_call);
    while ((calld = rm->pending_head) != NULL) {
      rc = (requested_call*)gpr_locked_mpscq_pop(&rm->requests_per_cq[cq_idx]);
      if (rc == NULL) break;
      rm->pending_head = calld->pending_next;
      gpr_mu_unlock(&server->mu_call);
      if (!gpr_atm_full_cas(&calld->state, PENDING, ACTIVATED)) {
        // Zombied Call
        GRPC_CLOSURE_INIT(
            &calld->kill_zombie_closure, kill_zombie,
            grpc_call_stack_element(grpc_call_get_call_stack(calld->call), 0),
            grpc_schedule_on_exec_ctx);
        GRPC_CLOSURE_SCHED(exec_ctx, &calld->kill_zombie_closure,
                           GRPC_ERROR_NONE);
      } else {
        publish_call(exec_ctx, server, calld, cq_idx, rc);
      }
      gpr_mu_lock(&server->mu_call);
    }
    gpr_mu_unlock(&server->mu_call);
  }
  return GRPC_CALL_OK;
}

grpc_call_error grpc_server_request_call(
    grpc_server* server, grpc_call** call, grpc_call_details* details,
    grpc_metadata_array* initial_metadata,
    grpc_completion_queue* cq_bound_to_call,
    grpc_completion_queue* cq_for_notification, void* tag) {
  grpc_call_error error;
  grpc_exec_ctx exec_ctx = GRPC_EXEC_CTX_INIT;
  requested_call* rc = (requested_call*)gpr_malloc(sizeof(*rc));
  GRPC_STATS_INC_SERVER_REQUESTED_CALLS(&exec_ctx);
  GRPC_API_TRACE(
      "grpc_server_request_call("
      "server=%p, call=%p, details=%p, initial_metadata=%p, "
      "cq_bound_to_call=%p, cq_for_notification=%p, tag=%p)",
      7,
      (server, call, details, initial_metadata, cq_bound_to_call,
       cq_for_notification, tag));
  size_t cq_idx;
  for (cq_idx = 0; cq_idx < server->cq_count; cq_idx++) {
    if (server->cqs[cq_idx] == cq_for_notification) {
      break;
    }
  }
  if (cq_idx == server->cq_count) {
    gpr_free(rc);
    error = GRPC_CALL_ERROR_NOT_SERVER_COMPLETION_QUEUE;
    goto done;
  }
  if (grpc_cq_begin_op(cq_for_notification, tag) == false) {
    gpr_free(rc);
    error = GRPC_CALL_ERROR_COMPLETION_QUEUE_SHUTDOWN;
    goto done;
  }
  details->reserved = NULL;
  rc->cq_idx = cq_idx;
  rc->type = BATCH_CALL;
  rc->server = server;
  rc->tag = tag;
  rc->cq_bound_to_call = cq_bound_to_call;
  rc->call = call;
  rc->data.batch.details = details;
  rc->initial_metadata = initial_metadata;
  error = queue_call_request(&exec_ctx, server, cq_idx, rc);
done:
  grpc_exec_ctx_finish(&exec_ctx);
  return error;
}

grpc_call_error grpc_server_request_registered_call(
    grpc_server* server, void* rmp, grpc_call** call, gpr_timespec* deadline,
    grpc_metadata_array* initial_metadata, grpc_byte_buffer** optional_payload,
    grpc_completion_queue* cq_bound_to_call,
    grpc_completion_queue* cq_for_notification, void* tag) {
  grpc_call_error error;
  grpc_exec_ctx exec_ctx = GRPC_EXEC_CTX_INIT;
  requested_call* rc = (requested_call*)gpr_malloc(sizeof(*rc));
  registered_method* rm = (registered_method*)rmp;
  GRPC_STATS_INC_SERVER_REQUESTED_CALLS(&exec_ctx);
  GRPC_API_TRACE(
      "grpc_server_request_registered_call("
      "server=%p, rmp=%p, call=%p, deadline=%p, initial_metadata=%p, "
      "optional_payload=%p, cq_bound_to_call=%p, cq_for_notification=%p, "
      "tag=%p)",
      9,
      (server, rmp, call, deadline, initial_metadata, optional_payload,
       cq_bound_to_call, cq_for_notification, tag));

  size_t cq_idx;
  for (cq_idx = 0; cq_idx < server->cq_count; cq_idx++) {
    if (server->cqs[cq_idx] == cq_for_notification) {
      break;
    }
  }
  if (cq_idx == server->cq_count) {
    gpr_free(rc);
    error = GRPC_CALL_ERROR_NOT_SERVER_COMPLETION_QUEUE;
    goto done;
  }
  if ((optional_payload == NULL) !=
      (rm->payload_handling == GRPC_SRM_PAYLOAD_NONE)) {
    gpr_free(rc);
    error = GRPC_CALL_ERROR_PAYLOAD_TYPE_MISMATCH;
    goto done;
  }
  if (grpc_cq_begin_op(cq_for_notification, tag) == false) {
    gpr_free(rc);
    error = GRPC_CALL_ERROR_COMPLETION_QUEUE_SHUTDOWN;
    goto done;
  }
  rc->cq_idx = cq_idx;
  rc->type = REGISTERED_CALL;
  rc->server = server;
  rc->tag = tag;
  rc->cq_bound_to_call = cq_bound_to_call;
  rc->call = call;
  rc->data.registered.method = rm;
  rc->data.registered.deadline = deadline;
  rc->initial_metadata = initial_metadata;
  rc->data.registered.optional_payload = optional_payload;
  error = queue_call_request(&exec_ctx, server, cq_idx, rc);
done:
  grpc_exec_ctx_finish(&exec_ctx);
  return error;
}

static void fail_call(grpc_exec_ctx* exec_ctx, grpc_server* server,
                      size_t cq_idx, requested_call* rc, grpc_error* error) {
  *rc->call = NULL;
  rc->initial_metadata->count = 0;
  GPR_ASSERT(error != GRPC_ERROR_NONE);

  grpc_cq_end_op(exec_ctx, server->cqs[cq_idx], rc->tag, error,
                 done_request_event, rc, &rc->completion);
}

const grpc_channel_args* grpc_server_get_channel_args(grpc_server* server) {
  return server->channel_args;
}

int grpc_server_has_open_connections(grpc_server* server) {
  int r;
  gpr_mu_lock(&server->mu_global);
  r = server->root_channel_data.next != &server->root_channel_data;
  gpr_mu_unlock(&server->mu_global);
  return r;
}<|MERGE_RESOLUTION|>--- conflicted
+++ resolved
@@ -433,13 +433,8 @@
   GRPC_CLOSURE_INIT(&chand->finish_destroy_channel_closure,
                     finish_destroy_channel, chand, grpc_schedule_on_exec_ctx);
 
-<<<<<<< HEAD
   if (grpc_server_channel_trace.enabled() && error != GRPC_ERROR_NONE) {
-    const char *msg = grpc_error_string(error);
-=======
-  if (GRPC_TRACER_ON(grpc_server_channel_trace) && error != GRPC_ERROR_NONE) {
     const char* msg = grpc_error_string(error);
->>>>>>> 67520b0f
     gpr_log(GPR_INFO, "Disconnected client: %s", msg);
   }
   GRPC_ERROR_UNREF(error);
