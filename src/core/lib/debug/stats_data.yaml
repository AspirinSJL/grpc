# Copyright 2017 gRPC authors.
#
# Licensed under the Apache License, Version 2.0 (the "License");
# you may not use this file except in compliance with the License.
# You may obtain a copy of the License at
#
#     http://www.apache.org/licenses/LICENSE-2.0
#
# Unless required by applicable law or agreed to in writing, software
# distributed under the License is distributed on an "AS IS" BASIS,
# WITHOUT WARRANTIES OR CONDITIONS OF ANY KIND, either express or implied.
# See the License for the specific language governing permissions and
# limitations under the License.

# Stats data declaration
# use tools / codegen / core / gen_stats_data.py to turn this into stats_data.h

# overall
- counter: client_calls_created
  doc: Number of client side calls created by this process
- counter: server_calls_created
  doc: Number of server side calls created by this process
- histogram: call_initial_size
  max: 262144
  buckets: 64
  doc: Initial size of the grpc_call arena created at call start
- counter: cqs_created
  doc: Number of completion queues created
- counter: client_channels_created
  doc: Number of client channels created
- counter: client_subchannels_created
  doc: Number of client subchannels created
- counter: server_channels_created
  doc: Number of server channels created
# polling
- counter: syscall_poll
  doc: Number of polling syscalls (epoll_wait, poll, etc) made by this process
- counter: syscall_wait
  doc: Number of sleeping syscalls made by this process
- histogram: poll_events_returned
  max: 1024
  buckets: 128
  doc: How many events are called for each syscall_poll
- counter: pollset_kick
  doc: How many polling wakeups were performed by the process
       (only valid for epoll1 right now)
- counter: pollset_kicked_without_poller
  doc: How many times was a polling wakeup requested without an active poller
       (only valid for epoll1 right now)
- counter: pollset_kicked_again
  doc: How many times was the same polling worker awoken repeatedly before
       waking up
       (only valid for epoll1 right now)
- counter: pollset_kick_wakeup_fd
  doc: How many times was an eventfd used as the wakeup vector for a polling
       wakeup
       (only valid for epoll1 right now)
- counter: pollset_kick_wakeup_cv
  doc: How many times was a condition variable used as the wakeup vector for a
       polling wakeup
       (only valid for epoll1 right now)
- counter: pollset_kick_own_thread
  doc: How many times could a polling wakeup be satisfied by keeping the waking
       thread awake?
       (only valid for epoll1 right now)
# stats system
- counter: histogram_slow_lookups
  doc: Number of times histogram increments went through the slow
       (binary search) path
# tcp
- counter: syscall_write
  doc: Number of write syscalls (or equivalent - eg sendmsg) made by this process
- counter: syscall_read
  doc: Number of read syscalls (or equivalent - eg recvmsg) made by this process
- histogram: tcp_write_size
  max: 16777216 # 16 meg max write tracked
  buckets: 64
  doc: Number of bytes offered to each syscall_write
- histogram: tcp_write_iov_size
  max: 1024
  buckets: 64
  doc: Number of byte segments offered to each syscall_write
- histogram: tcp_read_size
  max: 16777216
  buckets: 64
  doc: Number of bytes received by each syscall_read
- histogram: tcp_read_offer
  max: 16777216
  buckets: 64
  doc: Number of bytes offered to each syscall_read
- histogram: tcp_read_offer_iov_size
  max: 1024
  buckets: 64
  doc: Number of byte segments offered to each syscall_read
- counter: tcp_backup_pollers_created
  doc: Number of times a backup poller has been created (this can be expensive)
- counter: tcp_backup_poller_polls
  doc: Number of polls performed on the backup poller
# chttp2
- counter: http2_op_batches
  doc: Number of batches received by HTTP2 transport
- counter: http2_op_cancel
  doc: Number of cancelations received by HTTP2 transport
- counter: http2_op_send_initial_metadata
  doc: Number of batches containing send initial metadata
- counter: http2_op_send_message
  doc: Number of batches containing send message
- counter: http2_op_send_trailing_metadata
  doc: Number of batches containing send trailing metadata
- counter: http2_op_recv_initial_metadata
  doc: Number of batches containing receive initial metadata
- counter: http2_op_recv_message
  doc: Number of batches containing receive message
- counter: http2_op_recv_trailing_metadata
  doc: Number of batches containing receive trailing metadata
- histogram: http2_send_message_size
  max: 16777216
  buckets: 64
  doc: Size of messages received by HTTP2 transport
- histogram: http2_send_initial_metadata_per_write
  max: 1024
  buckets: 64
  doc: Number of streams initiated written per TCP write
- histogram: http2_send_message_per_write
  max: 1024
  buckets: 64
  doc: Number of streams whose payload was written per TCP write
- histogram: http2_send_trailing_metadata_per_write
  max: 1024
  buckets: 64
  doc: Number of streams terminated per TCP write
- histogram: http2_send_flowctl_per_write
  max: 1024
  buckets: 64
  doc: Number of flow control updates written per TCP write
- counter: http2_settings_writes
  doc: Number of settings frames sent
- counter: http2_pings_sent
  doc: Number of HTTP2 pings sent by process
- counter: http2_writes_begun
  doc: Number of HTTP2 writes initiated
- counter: http2_writes_offloaded
  doc: Number of HTTP2 writes offloaded to the executor from application threads
- counter: http2_writes_continued
  doc: Number of HTTP2 writes that finished seeing more data needed to be
       written
- counter: http2_partial_writes
  doc: Number of HTTP2 writes that were made knowing there was still more data
       to be written (we cap maximum write size to syscall_write)
- counter: http2_initiate_write_due_to_initial_write
  doc: Number of HTTP2 writes initiated due to 'initial_write'
- counter: http2_initiate_write_due_to_start_new_stream
  doc: Number of HTTP2 writes initiated due to 'start_new_stream'
- counter: http2_initiate_write_due_to_send_message
  doc: Number of HTTP2 writes initiated due to 'send_message'
- counter: http2_initiate_write_due_to_send_initial_metadata
  doc: Number of HTTP2 writes initiated due to 'send_initial_metadata'
- counter: http2_initiate_write_due_to_send_trailing_metadata
  doc: Number of HTTP2 writes initiated due to 'send_trailing_metadata'
- counter: http2_initiate_write_due_to_retry_send_ping
  doc: Number of HTTP2 writes initiated due to 'retry_send_ping'
- counter: http2_initiate_write_due_to_continue_pings
  doc: Number of HTTP2 writes initiated due to 'continue_pings'
- counter: http2_initiate_write_due_to_goaway_sent
  doc: Number of HTTP2 writes initiated due to 'goaway_sent'
- counter: http2_initiate_write_due_to_rst_stream
  doc: Number of HTTP2 writes initiated due to 'rst_stream'
- counter: http2_initiate_write_due_to_close_from_api
  doc: Number of HTTP2 writes initiated due to 'close_from_api'
- counter: http2_initiate_write_due_to_stream_flow_control
  doc: Number of HTTP2 writes initiated due to 'stream_flow_control'
- counter: http2_initiate_write_due_to_transport_flow_control
  doc: Number of HTTP2 writes initiated due to 'transport_flow_control'
- counter: http2_initiate_write_due_to_send_settings
  doc: Number of HTTP2 writes initiated due to 'send_settings'
- counter: http2_initiate_write_due_to_bdp_estimator_ping
  doc: Number of HTTP2 writes initiated due to 'bdp_estimator_ping'
- counter: http2_initiate_write_due_to_flow_control_unstalled_by_setting
  doc: Number of HTTP2 writes initiated due to 'flow_control_unstalled_by_setting'
- counter: http2_initiate_write_due_to_flow_control_unstalled_by_update
  doc: Number of HTTP2 writes initiated due to 'flow_control_unstalled_by_update'
- counter: http2_initiate_write_due_to_application_ping
  doc: Number of HTTP2 writes initiated due to 'application_ping'
- counter: http2_initiate_write_due_to_keepalive_ping
  doc: Number of HTTP2 writes initiated due to 'keepalive_ping'
- counter: http2_initiate_write_due_to_transport_flow_control_unstalled
  doc: Number of HTTP2 writes initiated due to 'transport_flow_control_unstalled'
- counter: http2_initiate_write_due_to_ping_response
  doc: Number of HTTP2 writes initiated due to 'ping_response'
- counter: http2_initiate_write_due_to_force_rst_stream
  doc: Number of HTTP2 writes initiated due to 'force_rst_stream'
- counter: http2_spurious_writes_begun
  doc: Number of HTTP2 writes initiated with nothing to write
- counter: hpack_recv_indexed
  doc: Number of HPACK indexed fields received
- counter: hpack_recv_lithdr_incidx
  doc: Number of HPACK literal headers received with incremental indexing
- counter: hpack_recv_lithdr_incidx_v
  doc: Number of HPACK literal headers received with incremental indexing and literal keys
- counter: hpack_recv_lithdr_notidx
  doc: Number of HPACK literal headers received with no indexing
- counter: hpack_recv_lithdr_notidx_v
  doc: Number of HPACK literal headers received with no indexing and literal keys
- counter: hpack_recv_lithdr_nvridx
  doc: Number of HPACK literal headers received with never-indexing
- counter: hpack_recv_lithdr_nvridx_v
  doc: Number of HPACK literal headers received with never-indexing and literal keys
- counter: hpack_recv_uncompressed
  doc: Number of uncompressed strings received in metadata
- counter: hpack_recv_huffman
  doc: Number of huffman encoded strings received in metadata
- counter: hpack_recv_binary
  doc: Number of binary strings received in metadata
- counter: hpack_recv_binary_base64
  doc: Number of binary strings received encoded in base64 in metadata
- counter: hpack_send_indexed
  doc: Number of HPACK indexed fields sent
- counter: hpack_send_lithdr_incidx
  doc: Number of HPACK literal headers sent with incremental indexing
- counter: hpack_send_lithdr_incidx_v
  doc: Number of HPACK literal headers sent with incremental indexing and literal keys
- counter: hpack_send_lithdr_notidx
  doc: Number of HPACK literal headers sent with no indexing
- counter: hpack_send_lithdr_notidx_v
  doc: Number of HPACK literal headers sent with no indexing and literal keys
- counter: hpack_send_lithdr_nvridx
  doc: Number of HPACK literal headers sent with never-indexing
- counter: hpack_send_lithdr_nvridx_v
  doc: Number of HPACK literal headers sent with never-indexing and literal keys
- counter: hpack_send_uncompressed
  doc: Number of uncompressed strings sent in metadata
- counter: hpack_send_huffman
  doc: Number of huffman encoded strings sent in metadata
- counter: hpack_send_binary
  doc: Number of binary strings received in metadata
- counter: hpack_send_binary_base64
  doc: Number of binary strings received encoded in base64 in metadata
# combiner locks
- counter: combiner_locks_initiated
  doc: Number of combiner lock entries by process
       (first items queued to a combiner)
- counter: combiner_locks_scheduled_items
  doc: Number of items scheduled against combiner locks
- counter: combiner_locks_scheduled_final_items
  doc: Number of final items scheduled against combiner locks
- counter: combiner_locks_offloaded
  doc: Number of combiner locks offloaded to different threads
# executor
- counter: executor_scheduled_short_items
  doc: Number of finite runtime closures scheduled against the executor
       (gRPC thread pool)
- counter: executor_scheduled_long_items
  doc: Number of potentially infinite runtime closures scheduled against the
       executor (gRPC thread pool)
- counter: executor_scheduled_to_self
  doc: Number of closures scheduled by the executor to the executor
- counter: executor_wakeup_initiated
  doc: Number of thread wakeups initiated within the executor
- counter: executor_queue_drained
  doc: Number of times an executor queue was drained
- counter: executor_push_retries
  doc: Number of times we raced and were forced to retry pushing a closure to
       the executor
# server
- counter: server_requested_calls
  doc: How many calls were requested (not necessarily received) by the server
- histogram: server_cqs_checked
  buckets: 8
  max: 64
  doc: How many completion queues were checked looking for a CQ that had
       requested the incoming call
- counter: server_slowpath_requests_queued
  doc: How many times was the server slow path taken (indicates too few
       outstanding requests)
<<<<<<< HEAD
# cq
- counter: cq_ev_queue_trylock_failures
  doc: Number of lock (trylock) acquisition failures on completion queue event
       queue. High value here indicates high contention on completion queues
- counter: cq_ev_queue_trylock_successes
  doc: Number of lock (trylock) acquisition successes on completion queue event
       queue.
- counter: cq_ev_queue_transient_pop_failures
  doc: Number of times NULL was popped out of completion queue's event queue
       even though the event queue was not empty
=======
>>>>>>> b6142ef1
<|MERGE_RESOLUTION|>--- conflicted
+++ resolved
@@ -272,7 +272,6 @@
 - counter: server_slowpath_requests_queued
   doc: How many times was the server slow path taken (indicates too few
        outstanding requests)
-<<<<<<< HEAD
 # cq
 - counter: cq_ev_queue_trylock_failures
   doc: Number of lock (trylock) acquisition failures on completion queue event
@@ -283,5 +282,3 @@
 - counter: cq_ev_queue_transient_pop_failures
   doc: Number of times NULL was popped out of completion queue's event queue
        even though the event queue was not empty
-=======
->>>>>>> b6142ef1
