--- conflicted
+++ resolved
@@ -94,35 +94,12 @@
   size_t max_payload_size_for_get;
 } channel_data;
 
-<<<<<<< HEAD
 static grpc_error *client_filter_incoming_metadata(grpc_exec_ctx *exec_ctx,
                                                    grpc_call_element *elem,
                                                    grpc_metadata_batch *b) {
   if (b->idx.named.status != NULL) {
     if (grpc_mdelem_eq(b->idx.named.status->md, GRPC_MDELEM_STATUS_200)) {
       grpc_metadata_batch_remove(exec_ctx, b, b->idx.named.status);
-=======
-static grpc_mdelem *client_recv_filter(grpc_exec_ctx *exec_ctx, void *user_data,
-                                       grpc_mdelem *md) {
-  grpc_call_element *elem = user_data;
-  if (md == GRPC_MDELEM_STATUS_200) {
-    return NULL;
-  } else if (md->key == GRPC_MDSTR_STATUS) {
-    char *message_string;
-    gpr_asprintf(&message_string, "Received http2 header with status: %s",
-                 grpc_mdstr_as_c_string(md->value));
-    grpc_slice message = grpc_slice_from_copied_string(message_string);
-    gpr_free(message_string);
-    grpc_call_element_send_close_with_message(exec_ctx, elem,
-                                              GRPC_STATUS_CANCELLED, &message);
-    return NULL;
-  } else if (md->key == GRPC_MDSTR_GRPC_MESSAGE) {
-    grpc_slice pct_decoded_msg =
-        grpc_permissive_percent_decode_slice(md->value->slice);
-    if (grpc_slice_is_equivalent(pct_decoded_msg, md->value->slice)) {
-      grpc_slice_unref_internal(exec_ctx, pct_decoded_msg);
-      return md;
->>>>>>> 35769dc2
     } else {
       char *val = grpc_dump_slice(GRPC_MDVALUE(b->idx.named.status->md),
                                   GPR_DUMP_ASCII);
@@ -140,7 +117,7 @@
         GRPC_MDVALUE(b->idx.named.grpc_message->md));
     if (grpc_slice_is_equivalent(pct_decoded_msg,
                                  GRPC_MDVALUE(b->idx.named.grpc_message->md))) {
-      grpc_slice_unref(pct_decoded_msg);
+      grpc_slice_unref_internal(exec_ctx, pct_decoded_msg);
     } else {
       grpc_metadata_batch_set_value(exec_ctx, b->idx.named.grpc_message,
                                     pct_decoded_msg);
