/*
 *
 * Copyright 2015 gRPC authors.
 *
 * Licensed under the Apache License, Version 2.0 (the "License");
 * you may not use this file except in compliance with the License.
 * You may obtain a copy of the License at
 *
 *     http://www.apache.org/licenses/LICENSE-2.0
 *
 * Unless required by applicable law or agreed to in writing, software
 * distributed under the License is distributed on an "AS IS" BASIS,
 * WITHOUT WARRANTIES OR CONDITIONS OF ANY KIND, either express or implied.
 * See the License for the specific language governing permissions and
 * limitations under the License.
 *
 */

#include <grpc/support/port_platform.h>

#include "src/core/lib/iomgr/port.h"

#ifdef GRPC_CFSTREAM_IOMGR

#include "src/core/lib/debug/trace.h"
#include "src/core/lib/iomgr/ev_posix.h"
#include "src/core/lib/iomgr/iomgr_internal.h"
#include "src/core/lib/iomgr/iomgr_posix.h"
#include "src/core/lib/iomgr/resolve_address.h"
#include "src/core/lib/iomgr/tcp_client.h"
#include "src/core/lib/iomgr/tcp_posix.h"
#include "src/core/lib/iomgr/tcp_server.h"
#include "src/core/lib/iomgr/timer.h"

static const char* grpc_cfstream_env_var = "grpc_cfstream";

extern grpc_tcp_server_vtable grpc_posix_tcp_server_vtable;
extern grpc_tcp_client_vtable grpc_posix_tcp_client_vtable;
extern grpc_tcp_client_vtable grpc_cfstream_client_vtable;
extern grpc_timer_vtable grpc_generic_timer_vtable;
extern grpc_pollset_vtable grpc_posix_pollset_vtable;
extern grpc_pollset_set_vtable grpc_posix_pollset_set_vtable;
extern grpc_address_resolver_vtable grpc_posix_resolver_vtable;

static void iomgr_platform_init(void) {
  grpc_wakeup_fd_global_init();
  grpc_event_engine_init();
}

static void iomgr_platform_flush(void) {}

static void iomgr_platform_shutdown(void) {
  grpc_event_engine_shutdown();
  grpc_wakeup_fd_global_destroy();
}

static void iomgr_platform_shutdown_background_closure(void) {
  grpc_shutdown_background_closure();
}

static bool iomgr_platform_is_any_background_poller_thread(void) {
  return grpc_is_any_background_poller_thread();
}

static bool iomgr_platform_add_closure_to_background_poller(
    grpc_closure* closure, grpc_error* error) {
  return grpc_add_closure_to_background_poller(closure, error);
}

static grpc_iomgr_platform_vtable vtable = {
    iomgr_platform_init,
    iomgr_platform_flush,
    iomgr_platform_shutdown,
    iomgr_platform_shutdown_background_closure,
    iomgr_platform_is_any_background_poller_thread,
    iomgr_platform_add_closure_to_background_poller};

void grpc_set_default_iomgr_platform() {
  char* enable_cfstream = getenv(grpc_cfstream_env_var);
  grpc_tcp_client_vtable* client_vtable = &grpc_posix_tcp_client_vtable;
  if (enable_cfstream != nullptr && enable_cfstream[0] == '1') {
    client_vtable = &grpc_cfstream_client_vtable;
  }
  grpc_set_tcp_client_impl(client_vtable);
  grpc_set_tcp_server_impl(&grpc_posix_tcp_server_vtable);
  grpc_set_timer_impl(&grpc_generic_timer_vtable);
  grpc_set_pollset_vtable(&grpc_posix_pollset_vtable);
  grpc_set_pollset_set_vtable(&grpc_posix_pollset_set_vtable);
  grpc_set_resolver_impl(&grpc_posix_resolver_vtable);
  grpc_set_iomgr_platform_vtable(&vtable);
}

<<<<<<< HEAD
bool grpc_iomgr_run_in_background() {
  return grpc_event_engine_run_in_background();
}
=======
bool grpc_iomgr_run_in_background() { return false; }
>>>>>>> ce282e7d

#endif /* GRPC_CFSTREAM_IOMGR */<|MERGE_RESOLUTION|>--- conflicted
+++ resolved
@@ -90,12 +90,6 @@
   grpc_set_iomgr_platform_vtable(&vtable);
 }
 
-<<<<<<< HEAD
-bool grpc_iomgr_run_in_background() {
-  return grpc_event_engine_run_in_background();
-}
-=======
 bool grpc_iomgr_run_in_background() { return false; }
->>>>>>> ce282e7d
 
 #endif /* GRPC_CFSTREAM_IOMGR */