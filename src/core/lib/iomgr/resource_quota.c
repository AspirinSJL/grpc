--- conflicted
+++ resolved
@@ -723,11 +723,7 @@
   return resource_user;
 }
 
-<<<<<<< HEAD
-grpc_resource_quota *grpc_resource_user_get_quota(
-=======
 grpc_resource_quota *grpc_resource_user_quota(
->>>>>>> 28ec869b
     grpc_resource_user *resource_user) {
   return resource_user->resource_quota;
 }
