--- conflicted
+++ resolved
@@ -1110,7 +1110,13 @@
     gpr_atm curr = gpr_atm_no_barrier_load(state);
     switch (curr) {
       case CLOSURE_NOT_READY: {
-        /* CLOSURE_NOT_READY -> <closure>. */
+        /* CLOSURE_NOT_READY -> <closure>.
+
+           We're guaranteed by API that there's an acquire barrier before here,
+           so there's no need to double-dip and this can be a release-only.
+
+           The release itself pairs with the acquire half of a set_ready full
+           barrier. */
         if (gpr_atm_rel_cas(state, CLOSURE_NOT_READY, (gpr_atm)closure)) {
           return; /* Successful. Return */
         }
@@ -1169,7 +1175,9 @@
     switch (curr) {
       case CLOSURE_READY:
       case CLOSURE_NOT_READY:
-        if (gpr_atm_full_cas(state, curr, new_state)) {
+        /* Release cas to pair with a set_ready performing a load of the
+           shutdown state later */
+        if (gpr_atm_rel_cas(state, curr, new_state)) {
           return; /* early out */
         }
         break; /* retry */
@@ -1183,21 +1191,14 @@
         }
 
         /* Fd is not shutdown. Schedule the closure and move the state to
-<<<<<<< HEAD
-           shutdown state. */
+           shutdown state.
+           Needs an acquire to pair with setting the closure (and get a
+           happens-after on that edge), and a release to pair with anything
+           loading the shutdown state. */
         if (gpr_atm_full_cas(state, curr, new_state)) {
-          grpc_closure_sched(
-              exec_ctx, (grpc_closure *)curr,
-              GRPC_ERROR_CREATE_REFERENCING("FD Shutdown", &shutdown_err, 1));
-=======
-           shutdown state. The 'release' cas here matches the 'acquire' load in
-           notify_on to ensure that the closure it schedules 'happens-after'
-           the set_shutdown is called on the fd */
-        if (gpr_atm_rel_cas(state, curr, new_state)) {
           grpc_closure_sched(exec_ctx, (grpc_closure *)curr,
                              GRPC_ERROR_CREATE_REFERENCING_FROM_STATIC_STRING(
                                  "FD Shutdown", &shutdown_err, 1));
->>>>>>> 0c10db72
           return;
         }
 
@@ -1222,6 +1223,8 @@
       }
 
       case CLOSURE_NOT_READY: {
+        /* No barrier required as we're transitioning to a state that does not
+           involve a closure */
         if (gpr_atm_no_barrier_cas(state, CLOSURE_NOT_READY, CLOSURE_READY)) {
           return; /* early out */
         }
@@ -1233,7 +1236,11 @@
         if ((curr & FD_SHUTDOWN_BIT) > 0) {
           /* The fd is shutdown. Do nothing */
           return;
-        } else if (gpr_atm_full_cas(state, curr, CLOSURE_NOT_READY)) {
+        }
+        /* Full cas: acquire pairs with this cas' release in the event of a
+           spurious set_ready; release pairs with this or the acquire in
+           notify_on (or set_shutdown) */
+        else if (gpr_atm_full_cas(state, curr, CLOSURE_NOT_READY)) {
           grpc_closure_sched(exec_ctx, (grpc_closure *)curr, GRPC_ERROR_NONE);
           return;
         }
