/*
 *
 * Copyright 2015, Google Inc.
 * All rights reserved.
 *
 * Redistribution and use in source and binary forms, with or without
 * modification, are permitted provided that the following conditions are
 * met:
 *
 *     * Redistributions of source code must retain the above copyright
 * notice, this list of conditions and the following disclaimer.
 *     * Redistributions in binary form must reproduce the above
 * copyright notice, this list of conditions and the following disclaimer
 * in the documentation and/or other materials provided with the
 * distribution.
 *     * Neither the name of Google Inc. nor the names of its
 * contributors may be used to endorse or promote products derived from
 * this software without specific prior written permission.
 *
 * THIS SOFTWARE IS PROVIDED BY THE COPYRIGHT HOLDERS AND CONTRIBUTORS
 * "AS IS" AND ANY EXPRESS OR IMPLIED WARRANTIES, INCLUDING, BUT NOT
 * LIMITED TO, THE IMPLIED WARRANTIES OF MERCHANTABILITY AND FITNESS FOR
 * A PARTICULAR PURPOSE ARE DISCLAIMED. IN NO EVENT SHALL THE COPYRIGHT
 * OWNER OR CONTRIBUTORS BE LIABLE FOR ANY DIRECT, INDIRECT, INCIDENTAL,
 * SPECIAL, EXEMPLARY, OR CONSEQUENTIAL DAMAGES (INCLUDING, BUT NOT
 * LIMITED TO, PROCUREMENT OF SUBSTITUTE GOODS OR SERVICES; LOSS OF USE,
 * DATA, OR PROFITS; OR BUSINESS INTERRUPTION) HOWEVER CAUSED AND ON ANY
 * THEORY OF LIABILITY, WHETHER IN CONTRACT, STRICT LIABILITY, OR TORT
 * (INCLUDING NEGLIGENCE OR OTHERWISE) ARISING IN ANY WAY OUT OF THE USE
 * OF THIS SOFTWARE, EVEN IF ADVISED OF THE POSSIBILITY OF SUCH DAMAGE.
 *
 */
#include <assert.h>
#include <stdio.h>
#include <stdlib.h>
#include <string.h>

#include <grpc/compression.h>
#include <grpc/support/alloc.h>
#include <grpc/support/log.h>
#include <grpc/support/string_util.h>

#include "src/core/census/grpc_context.h"
#include "src/core/channel/channel_stack.h"
#include "src/core/iomgr/alarm.h"
#include "src/core/profiling/timers.h"
#include "src/core/support/string.h"
#include "src/core/surface/byte_buffer_queue.h"
#include "src/core/surface/call.h"
#include "src/core/surface/channel.h"
#include "src/core/surface/completion_queue.h"
<<<<<<< HEAD
=======

/** The maximum number of completions possible.
    Based upon the maximum number of individually queueable ops in the batch
   api:
      - initial metadata send
      - message send
      - status/close send (depending on client/server)
      - initial metadata recv
      - message recv
      - status/close recv (depending on client/server) */
#define MAX_CONCURRENT_COMPLETIONS 6
>>>>>>> e0d581b6

typedef enum { REQ_INITIAL = 0, REQ_READY, REQ_DONE } req_state;

typedef enum {
  SEND_NOTHING,
  SEND_INITIAL_METADATA,
  SEND_BUFFERED_INITIAL_METADATA,
  SEND_MESSAGE,
  SEND_BUFFERED_MESSAGE,
  SEND_TRAILING_METADATA_AND_FINISH,
  SEND_FINISH
} send_action;

typedef struct {
  grpc_ioreq_completion_func on_complete;
  void *user_data;
  int success;
} completed_request;

/* See request_set in grpc_call below for a description */
#define REQSET_EMPTY 'X'
#define REQSET_DONE 'Y'

#define MAX_SEND_INITIAL_METADATA_COUNT 3

typedef struct {
  /* Overall status of the operation: starts OK, may degrade to
     non-OK */
  gpr_uint8 success;
  /* a bit mask of which request ops are needed (1u << opid) */
  gpr_uint16 need_mask;
  /* a bit mask of which request ops are now completed */
  gpr_uint16 complete_mask;
  /* Completion function to call at the end of the operation */
  grpc_ioreq_completion_func on_complete;
  void *user_data;
} reqinfo_master;

/* Status data for a request can come from several sources; this
   enumerates them all, and acts as a priority sorting for which
   status to return to the application - earlier entries override
   later ones */
typedef enum {
  /* Status came from the application layer overriding whatever
     the wire says */
  STATUS_FROM_API_OVERRIDE = 0,
  /* Status was created by some internal channel stack operation */
  STATUS_FROM_CORE,
  /* Status came from 'the wire' - or somewhere below the surface
     layer */
  STATUS_FROM_WIRE,
  /* Status came from the server sending status */
  STATUS_FROM_SERVER_STATUS,
  STATUS_SOURCE_COUNT
} status_source;

typedef struct {
  gpr_uint8 is_set;
  grpc_status_code code;
  grpc_mdstr *details;
} received_status;

/* How far through the GRPC stream have we read? */
typedef enum {
  /* We are still waiting for initial metadata to complete */
  READ_STATE_INITIAL = 0,
  /* We have gotten initial metadata, and are reading either
     messages or trailing metadata */
  READ_STATE_GOT_INITIAL_METADATA,
  /* The stream is closed for reading */
  READ_STATE_READ_CLOSED,
  /* The stream is closed for reading & writing */
  READ_STATE_STREAM_CLOSED
} read_state;

typedef enum {
  WRITE_STATE_INITIAL = 0,
  WRITE_STATE_STARTED,
  WRITE_STATE_WRITE_CLOSED
} write_state;

struct grpc_call {
  grpc_completion_queue *cq;
  grpc_channel *channel;
  grpc_mdctx *metadata_context;
  /* TODO(ctiller): share with cq if possible? */
  gpr_mu mu;
  gpr_mu completion_mu;

  /* how far through the stream have we read? */
  read_state read_state;
  /* how far through the stream have we written? */
  write_state write_state;
  /* client or server call */
  gpr_uint8 is_client;
  /* is the alarm set */
  gpr_uint8 have_alarm;
  /* are we currently performing a send operation */
  gpr_uint8 sending;
  /* are we currently performing a recv operation */
  gpr_uint8 receiving;
  /* are we currently completing requests */
  gpr_uint8 completing;
  /** has grpc_call_destroy been called */
  gpr_uint8 destroy_called;
  /* pairs with completed_requests */
  gpr_uint8 num_completed_requests;
  /* are we currently reading a message? */
  gpr_uint8 reading_message;
  /* have we bound a pollset yet? */
  gpr_uint8 bound_pollset;
  /* is an error status set */
  gpr_uint8 error_status_set;
  /** should the alarm be cancelled */
  gpr_uint8 cancel_alarm;
  /** bitmask of allocated completion events in completions */
  gpr_uint8 allocated_completions;

  /* flags with bits corresponding to write states allowing us to determine
     what was sent */
  gpr_uint16 last_send_contains;
  /* cancel with this status on the next outgoing transport op */
  grpc_status_code cancel_with_status;

  /* Active ioreqs.
     request_set and request_data contain one element per active ioreq
     operation.

     request_set[op] is an integer specifying a set of operations to which
     the request belongs:
       - if it is < GRPC_IOREQ_OP_COUNT, then this operation is pending
         completion, and the integer represents to which group of operations
         the ioreq belongs. Each group is represented by one master, and the
         integer in request_set is an index into masters to find the master
         data.
       - if it is REQSET_EMPTY, the ioreq op is inactive and available to be
         started
       - finally, if request_set[op] is REQSET_DONE, then the operation is
         complete and unavailable to be started again

     request_data[op] is the request data as supplied by the initiator of
     a request, and is valid iff request_set[op] <= GRPC_IOREQ_OP_COUNT.
     The set fields are as per the request type specified by op.

     Finally, one element of masters is set per active _set_ of ioreq
     operations. It describes work left outstanding, result status, and
     what work to perform upon operation completion. As one ioreq of each
     op type can be active at once, by convention we choose the first element
     of the group to be the master -- ie the master of in-progress operation
     op is masters[request_set[op]]. This allows constant time allocation
     and a strong upper bound of a count of masters to be calculated. */
  gpr_uint8 request_set[GRPC_IOREQ_OP_COUNT];
  grpc_ioreq_data request_data[GRPC_IOREQ_OP_COUNT];
  gpr_uint32 request_flags[GRPC_IOREQ_OP_COUNT];
  reqinfo_master masters[GRPC_IOREQ_OP_COUNT];

  /* Dynamic array of ioreq's that have completed: the count of
     elements is queued in num_completed_requests.
     This list is built up under lock(), and flushed entirely during
     unlock().
     We know the upper bound of the number of elements as we can only
     have one ioreq of each type active at once. */
  completed_request completed_requests[GRPC_IOREQ_OP_COUNT];
  /* Incoming buffer of messages */
  grpc_byte_buffer_queue incoming_queue;
  /* Buffered read metadata waiting to be returned to the application.
     Element 0 is initial metadata, element 1 is trailing metadata. */
  grpc_metadata_array buffered_metadata[2];
  /* All metadata received - unreffed at once at the end of the call */
  grpc_mdelem **owned_metadata;
  size_t owned_metadata_count;
  size_t owned_metadata_capacity;

  /* Received call statuses from various sources */
  received_status status[STATUS_SOURCE_COUNT];

  /* Compression algorithm for the call */
  grpc_compression_algorithm compression_algorithm;
<<<<<<< HEAD

  /* Supported encodings (compression algorithms) */
  gpr_uint8 accept_encoding[GRPC_COMPRESS_ALGORITHMS_COUNT];
=======
>>>>>>> e0d581b6

  /* Contexts for various subsystems (security, tracing, ...). */
  grpc_call_context_element context[GRPC_CONTEXT_COUNT];

  /* Deadline alarm - if have_alarm is non-zero */
  grpc_alarm alarm;

  /* Call refcount - to keep the call alive during asynchronous operations */
  gpr_refcount internal_refcount;

  grpc_linked_mdelem send_initial_metadata[MAX_SEND_INITIAL_METADATA_COUNT];
  grpc_linked_mdelem status_link;
  grpc_linked_mdelem details_link;
  size_t send_initial_metadata_count;
  gpr_timespec send_deadline;

  grpc_stream_op_buffer send_ops;
  grpc_stream_op_buffer recv_ops;
  grpc_stream_state recv_state;

  gpr_slice_buffer incoming_message;
  gpr_uint32 incoming_message_length;
  gpr_uint32 incoming_message_flags;
  grpc_iomgr_closure destroy_closure;
  grpc_iomgr_closure on_done_recv;
  grpc_iomgr_closure on_done_send;
  grpc_iomgr_closure on_done_bind;

  /** completion events - for completion queue use */
  grpc_cq_completion completions[MAX_CONCURRENT_COMPLETIONS];
};

#define CALL_STACK_FROM_CALL(call) ((grpc_call_stack *)((call) + 1))
#define CALL_FROM_CALL_STACK(call_stack) (((grpc_call *)(call_stack)) - 1)
#define CALL_ELEM_FROM_CALL(call, idx) \
  grpc_call_stack_element(CALL_STACK_FROM_CALL(call), idx)
#define CALL_FROM_TOP_ELEM(top_elem) \
  CALL_FROM_CALL_STACK(grpc_call_stack_from_top_element(top_elem))

static void set_deadline_alarm(grpc_call *call, gpr_timespec deadline);
static void call_on_done_recv(void *call, int success);
static void call_on_done_send(void *call, int success);
static int fill_send_ops(grpc_call *call, grpc_transport_stream_op *op);
static void execute_op(grpc_call *call, grpc_transport_stream_op *op);
static void recv_metadata(grpc_call *call, grpc_metadata_batch *metadata);
static void finish_read_ops(grpc_call *call);
static grpc_call_error cancel_with_status(grpc_call *c, grpc_status_code status,
                                          const char *description);
static void finished_loose_op(void *call, int success);

static void lock(grpc_call *call);
static void unlock(grpc_call *call);

grpc_call *grpc_call_create(grpc_channel *channel, grpc_completion_queue *cq,
                            const void *server_transport_data,
                            grpc_mdelem **add_initial_metadata,
                            size_t add_initial_metadata_count,
                            gpr_timespec send_deadline) {
  size_t i;
  grpc_transport_stream_op initial_op;
  grpc_transport_stream_op *initial_op_ptr = NULL;
  grpc_channel_stack *channel_stack = grpc_channel_get_channel_stack(channel);
  grpc_call *call =
      gpr_malloc(sizeof(grpc_call) + channel_stack->call_stack_size);
  memset(call, 0, sizeof(grpc_call));
  gpr_mu_init(&call->mu);
  gpr_mu_init(&call->completion_mu);
  call->channel = channel;
  call->cq = cq;
  if (cq) {
    GRPC_CQ_INTERNAL_REF(cq, "bind");
  }
  call->is_client = server_transport_data == NULL;
  for (i = 0; i < GRPC_IOREQ_OP_COUNT; i++) {
    call->request_set[i] = REQSET_EMPTY;
  }
  if (call->is_client) {
    call->request_set[GRPC_IOREQ_SEND_TRAILING_METADATA] = REQSET_DONE;
    call->request_set[GRPC_IOREQ_SEND_STATUS] = REQSET_DONE;
  }
  GPR_ASSERT(add_initial_metadata_count < MAX_SEND_INITIAL_METADATA_COUNT);
  for (i = 0; i < add_initial_metadata_count; i++) {
    call->send_initial_metadata[i].md = add_initial_metadata[i];
  }
  call->send_initial_metadata_count = add_initial_metadata_count;
  call->send_deadline = send_deadline;
  GRPC_CHANNEL_INTERNAL_REF(channel, "call");
  call->metadata_context = grpc_channel_get_metadata_context(channel);
  grpc_sopb_init(&call->send_ops);
  grpc_sopb_init(&call->recv_ops);
  gpr_slice_buffer_init(&call->incoming_message);
  grpc_iomgr_closure_init(&call->on_done_recv, call_on_done_recv, call);
  grpc_iomgr_closure_init(&call->on_done_send, call_on_done_send, call);
  grpc_iomgr_closure_init(&call->on_done_bind, finished_loose_op, call);
  /* dropped in destroy and when READ_STATE_STREAM_CLOSED received */
  gpr_ref_init(&call->internal_refcount, 2);
  /* server hack: start reads immediately so we can get initial metadata.
     TODO(ctiller): figure out a cleaner solution */
  if (!call->is_client) {
    memset(&initial_op, 0, sizeof(initial_op));
    initial_op.recv_ops = &call->recv_ops;
    initial_op.recv_state = &call->recv_state;
    initial_op.on_done_recv = &call->on_done_recv;
    initial_op.context = call->context;
    call->receiving = 1;
    GRPC_CALL_INTERNAL_REF(call, "receiving");
    initial_op_ptr = &initial_op;
  }
  grpc_call_stack_init(channel_stack, server_transport_data, initial_op_ptr,
                       CALL_STACK_FROM_CALL(call));
  if (gpr_time_cmp(send_deadline, gpr_inf_future) != 0) {
    set_deadline_alarm(call, send_deadline);
  }
  return call;
}

void grpc_call_set_completion_queue(grpc_call *call,
                                    grpc_completion_queue *cq) {
  lock(call);
  call->cq = cq;
  if (cq) {
    GRPC_CQ_INTERNAL_REF(cq, "bind");
  }
  unlock(call);
}

grpc_completion_queue *grpc_call_get_completion_queue(grpc_call *call) {
  return call->cq;
}

static grpc_cq_completion *allocate_completion(grpc_call *call) {
  gpr_uint8 i;
  gpr_mu_lock(&call->completion_mu);
  for (i = 0; i < GPR_ARRAY_SIZE(call->completions); i++) {
    if (call->allocated_completions & (1u << i)) {
      continue;
    }
    call->allocated_completions |= 1u << i;
    gpr_mu_unlock(&call->completion_mu);
    return &call->completions[i];
  }
  gpr_log(GPR_ERROR, "should never reach here");
  abort();
}

static void done_completion(void *call, grpc_cq_completion *completion) {
  grpc_call *c = call;
  gpr_mu_lock(&c->completion_mu);
  c->allocated_completions &= ~(1u << (completion - c->completions));
  gpr_mu_unlock(&c->completion_mu);
  GRPC_CALL_INTERNAL_UNREF(c, "completion", 1);
}

#ifdef GRPC_CALL_REF_COUNT_DEBUG
void grpc_call_internal_ref(grpc_call *c, const char *reason) {
  gpr_log(GPR_DEBUG, "CALL:   ref %p %d -> %d [%s]", c,
          c->internal_refcount.count, c->internal_refcount.count + 1, reason);
#else
void grpc_call_internal_ref(grpc_call *c) {
#endif
  gpr_ref(&c->internal_refcount);
}

static void destroy_call(void *call, int ignored_success) {
  size_t i;
  grpc_call *c = call;
  grpc_call_stack_destroy(CALL_STACK_FROM_CALL(c));
  GRPC_CHANNEL_INTERNAL_UNREF(c->channel, "call");
  gpr_mu_destroy(&c->mu);
  gpr_mu_destroy(&c->completion_mu);
  for (i = 0; i < STATUS_SOURCE_COUNT; i++) {
    if (c->status[i].details) {
      GRPC_MDSTR_UNREF(c->status[i].details);
    }
  }
  for (i = 0; i < c->owned_metadata_count; i++) {
    GRPC_MDELEM_UNREF(c->owned_metadata[i]);
  }
  gpr_free(c->owned_metadata);
  for (i = 0; i < GPR_ARRAY_SIZE(c->buffered_metadata); i++) {
    gpr_free(c->buffered_metadata[i].metadata);
  }
  for (i = 0; i < c->send_initial_metadata_count; i++) {
    GRPC_MDELEM_UNREF(c->send_initial_metadata[i].md);
  }
  for (i = 0; i < GRPC_CONTEXT_COUNT; i++) {
    if (c->context[i].destroy) {
      c->context[i].destroy(c->context[i].value);
    }
  }
  grpc_sopb_destroy(&c->send_ops);
  grpc_sopb_destroy(&c->recv_ops);
  grpc_bbq_destroy(&c->incoming_queue);
  gpr_slice_buffer_destroy(&c->incoming_message);
  if (c->cq) {
    GRPC_CQ_INTERNAL_UNREF(c->cq, "bind");
  }
  gpr_free(c);
}

#ifdef GRPC_CALL_REF_COUNT_DEBUG
void grpc_call_internal_unref(grpc_call *c, const char *reason,
                              int allow_immediate_deletion) {
  gpr_log(GPR_DEBUG, "CALL: unref %p %d -> %d [%s]", c,
          c->internal_refcount.count, c->internal_refcount.count - 1, reason);
#else
void grpc_call_internal_unref(grpc_call *c, int allow_immediate_deletion) {
#endif
  if (gpr_unref(&c->internal_refcount)) {
    if (allow_immediate_deletion) {
      destroy_call(c, 1);
    } else {
      c->destroy_closure.cb = destroy_call;
      c->destroy_closure.cb_arg = c;
      grpc_iomgr_add_callback(&c->destroy_closure);
    }
  }
}

static void set_status_code(grpc_call *call, status_source source,
                            gpr_uint32 status) {
  if (call->status[source].is_set) return;

  call->status[source].is_set = 1;
  call->status[source].code = status;
  call->error_status_set = status != GRPC_STATUS_OK;

  if (status != GRPC_STATUS_OK && !grpc_bbq_empty(&call->incoming_queue)) {
    grpc_bbq_flush(&call->incoming_queue);
  }
}

static void set_compression_algorithm(grpc_call *call,
                                      grpc_compression_algorithm algo) {
  call->compression_algorithm = algo;
}

<<<<<<< HEAD
static void set_accept_encoding(grpc_call *call,
                                const gpr_slice accept_encoding_slice) {
  size_t i;
  grpc_compression_algorithm algorithm;
  gpr_slice_buffer accept_encoding_parts;

  gpr_slice_buffer_init(&accept_encoding_parts);
  gpr_slice_split(accept_encoding_slice, ", ", &accept_encoding_parts);

  /* No need to zero call->accept_encoding: grpc_call_create already zeroes the
   * whole grpc_call */
  /* Always support no compression */
  call->accept_encoding[GRPC_COMPRESS_NONE] = 1;  /* GPR_TRUE */
  for (i = 0; i < accept_encoding_parts.count; i++) {
    const gpr_slice* slice = &accept_encoding_parts.slices[i];
    if (grpc_compression_algorithm_parse(
            (const char *)GPR_SLICE_START_PTR(*slice), &algorithm)) {
      call->accept_encoding[algorithm] = 1;  /* GPR_TRUE */
    } else {
      /* TODO(dgq): it'd be nice to have a slice-to-cstr function to easily
       * print the offending entry */
      gpr_log(GPR_ERROR,
              "Invalid entry in accept encoding metadata. Ignoring.");
    }
  }
=======
grpc_compression_algorithm grpc_call_get_compression_algorithm(
    const grpc_call *call) {
  return call->compression_algorithm;
>>>>>>> e0d581b6
}

static void set_status_details(grpc_call *call, status_source source,
                               grpc_mdstr *status) {
  if (call->status[source].details != NULL) {
    GRPC_MDSTR_UNREF(call->status[source].details);
  }
  call->status[source].details = status;
} static int is_op_live(grpc_call *call, grpc_ioreq_op op) {
  gpr_uint8 set = call->request_set[op];
  reqinfo_master *master;
  if (set >= GRPC_IOREQ_OP_COUNT) return 0;
  master = &call->masters[set];
  return (master->complete_mask & (1u << op)) == 0;
}

static void lock(grpc_call *call) { gpr_mu_lock(&call->mu); }

static int need_more_data(grpc_call *call) {
  if (call->read_state == READ_STATE_STREAM_CLOSED) return 0;
  /* TODO(ctiller): this needs some serious cleanup */
  return is_op_live(call, GRPC_IOREQ_RECV_INITIAL_METADATA) ||
         (is_op_live(call, GRPC_IOREQ_RECV_MESSAGE) &&
          grpc_bbq_empty(&call->incoming_queue)) ||
         is_op_live(call, GRPC_IOREQ_RECV_TRAILING_METADATA) ||
         is_op_live(call, GRPC_IOREQ_RECV_STATUS) ||
         is_op_live(call, GRPC_IOREQ_RECV_STATUS_DETAILS) ||
         (is_op_live(call, GRPC_IOREQ_RECV_CLOSE) &&
          grpc_bbq_empty(&call->incoming_queue)) ||
         (call->write_state == WRITE_STATE_INITIAL && !call->is_client) ||
         (call->cancel_with_status != GRPC_STATUS_OK) || call->destroy_called;
}

static void unlock(grpc_call *call) {
  grpc_transport_stream_op op;
  completed_request completed_requests[GRPC_IOREQ_OP_COUNT];
  int completing_requests = 0;
  int start_op = 0;
  int i;
  int cancel_alarm = 0;

  memset(&op, 0, sizeof(op));

  op.cancel_with_status = call->cancel_with_status;
  start_op = op.cancel_with_status != GRPC_STATUS_OK;
  call->cancel_with_status = GRPC_STATUS_OK; /* reset */

  cancel_alarm = call->cancel_alarm;
  call->cancel_alarm = 0;

  if (!call->receiving && need_more_data(call)) {
    op.recv_ops = &call->recv_ops;
    op.recv_state = &call->recv_state;
    op.on_done_recv = &call->on_done_recv;
    call->receiving = 1;
    GRPC_CALL_INTERNAL_REF(call, "receiving");
    start_op = 1;
  }

  if (!call->sending) {
    if (fill_send_ops(call, &op)) {
      call->sending = 1;
      GRPC_CALL_INTERNAL_REF(call, "sending");
      start_op = 1;
    }
  }

  if (!call->bound_pollset && call->cq && (!call->is_client || start_op)) {
    call->bound_pollset = 1;
    op.bind_pollset = grpc_cq_pollset(call->cq);
    start_op = 1;
  }

  if (!call->completing && call->num_completed_requests != 0) {
    completing_requests = call->num_completed_requests;
    memcpy(completed_requests, call->completed_requests,
           sizeof(completed_requests));
    call->num_completed_requests = 0;
    call->completing = 1;
    GRPC_CALL_INTERNAL_REF(call, "completing");
  }

  gpr_mu_unlock(&call->mu);

  if (cancel_alarm) {
    grpc_alarm_cancel(&call->alarm);
  }

  if (start_op) {
    execute_op(call, &op);
  }

  if (completing_requests > 0) {
    for (i = 0; i < completing_requests; i++) {
      completed_requests[i].on_complete(call, completed_requests[i].success,
                                        completed_requests[i].user_data);
    }
    lock(call);
    call->completing = 0;
    unlock(call);
    GRPC_CALL_INTERNAL_UNREF(call, "completing", 0);
  }
}

static void get_final_status(grpc_call *call, grpc_ioreq_data out) {
  int i;
  for (i = 0; i < STATUS_SOURCE_COUNT; i++) {
    if (call->status[i].is_set) {
      out.recv_status.set_value(call->status[i].code,
                                out.recv_status.user_data);
      return;
    }
  }
  if (call->is_client) {
    out.recv_status.set_value(GRPC_STATUS_UNKNOWN, out.recv_status.user_data);
  } else {
    out.recv_status.set_value(GRPC_STATUS_OK, out.recv_status.user_data);
  }
}

static void get_final_details(grpc_call *call, grpc_ioreq_data out) {
  int i;
  for (i = 0; i < STATUS_SOURCE_COUNT; i++) {
    if (call->status[i].is_set) {
      if (call->status[i].details) {
        gpr_slice details = call->status[i].details->slice;
        size_t len = GPR_SLICE_LENGTH(details);
        if (len + 1 > *out.recv_status_details.details_capacity) {
          *out.recv_status_details.details_capacity = GPR_MAX(
              len + 1, *out.recv_status_details.details_capacity * 3 / 2);
          *out.recv_status_details.details =
              gpr_realloc(*out.recv_status_details.details,
                          *out.recv_status_details.details_capacity);
        }
        memcpy(*out.recv_status_details.details, GPR_SLICE_START_PTR(details),
               len);
        (*out.recv_status_details.details)[len] = 0;
      } else {
        goto no_details;
      }
      return;
    }
  }

no_details:
  if (0 == *out.recv_status_details.details_capacity) {
    *out.recv_status_details.details_capacity = 8;
    *out.recv_status_details.details =
        gpr_malloc(*out.recv_status_details.details_capacity);
  }
  **out.recv_status_details.details = 0;
}

static void finish_live_ioreq_op(grpc_call *call, grpc_ioreq_op op,
                                 int success) {
  completed_request *cr;
  gpr_uint8 master_set = call->request_set[op];
  reqinfo_master *master;
  size_t i;
  /* ioreq is live: we need to do something */
  master = &call->masters[master_set];
  master->complete_mask |= 1u << op;
  if (!success) {
    master->success = 0;
  }
  if (master->complete_mask == master->need_mask) {
    for (i = 0; i < GRPC_IOREQ_OP_COUNT; i++) {
      if (call->request_set[i] != master_set) {
        continue;
      }
      call->request_set[i] = REQSET_DONE;
      switch ((grpc_ioreq_op)i) {
        case GRPC_IOREQ_RECV_MESSAGE:
        case GRPC_IOREQ_SEND_MESSAGE:
          call->request_set[i] = REQSET_EMPTY;
          if (!master->success) {
            call->write_state = WRITE_STATE_WRITE_CLOSED;
          }
          break;
        case GRPC_IOREQ_SEND_STATUS:
          if (call->request_data[GRPC_IOREQ_SEND_STATUS].send_status.details !=
              NULL) {
            GRPC_MDSTR_UNREF(
                call->request_data[GRPC_IOREQ_SEND_STATUS].send_status.details);
            call->request_data[GRPC_IOREQ_SEND_STATUS].send_status.details =
                NULL;
          }
          break;
        case GRPC_IOREQ_RECV_CLOSE:
        case GRPC_IOREQ_SEND_INITIAL_METADATA:
        case GRPC_IOREQ_SEND_TRAILING_METADATA:
        case GRPC_IOREQ_SEND_CLOSE:
          break;
        case GRPC_IOREQ_RECV_STATUS:
          get_final_status(call, call->request_data[GRPC_IOREQ_RECV_STATUS]);
          break;
        case GRPC_IOREQ_RECV_STATUS_DETAILS:
          get_final_details(call,
                            call->request_data[GRPC_IOREQ_RECV_STATUS_DETAILS]);
          break;
        case GRPC_IOREQ_RECV_INITIAL_METADATA:
          GPR_SWAP(grpc_metadata_array, call->buffered_metadata[0],
                   *call->request_data[GRPC_IOREQ_RECV_INITIAL_METADATA]
                        .recv_metadata);
          break;
        case GRPC_IOREQ_RECV_TRAILING_METADATA:
          GPR_SWAP(grpc_metadata_array, call->buffered_metadata[1],
                   *call->request_data[GRPC_IOREQ_RECV_TRAILING_METADATA]
                        .recv_metadata);
          break;
        case GRPC_IOREQ_OP_COUNT:
          abort();
          break;
      }
    }
    cr = &call->completed_requests[call->num_completed_requests++];
    cr->success = master->success;
    cr->on_complete = master->on_complete;
    cr->user_data = master->user_data;
  }
}

static void finish_ioreq_op(grpc_call *call, grpc_ioreq_op op, int success) {
  if (is_op_live(call, op)) {
    finish_live_ioreq_op(call, op, success);
  }
}

static void early_out_write_ops(grpc_call *call) {
  switch (call->write_state) {
    case WRITE_STATE_WRITE_CLOSED:
      finish_ioreq_op(call, GRPC_IOREQ_SEND_MESSAGE, 0);
      finish_ioreq_op(call, GRPC_IOREQ_SEND_STATUS, 0);
      finish_ioreq_op(call, GRPC_IOREQ_SEND_TRAILING_METADATA, 0);
      finish_ioreq_op(call, GRPC_IOREQ_SEND_CLOSE, 1);
    /* fallthrough */
    case WRITE_STATE_STARTED:
      finish_ioreq_op(call, GRPC_IOREQ_SEND_INITIAL_METADATA, 0);
    /* fallthrough */
    case WRITE_STATE_INITIAL:
      /* do nothing */
      break;
  }
}

static void call_on_done_send(void *pc, int success) {
  grpc_call *call = pc;
  lock(call);
  if (call->last_send_contains & (1 << GRPC_IOREQ_SEND_INITIAL_METADATA)) {
    finish_ioreq_op(call, GRPC_IOREQ_SEND_INITIAL_METADATA, success);
    call->write_state = WRITE_STATE_STARTED;
  }
  if (call->last_send_contains & (1 << GRPC_IOREQ_SEND_MESSAGE)) {
    finish_ioreq_op(call, GRPC_IOREQ_SEND_MESSAGE, success);
  }
  if (call->last_send_contains & (1 << GRPC_IOREQ_SEND_CLOSE)) {
    finish_ioreq_op(call, GRPC_IOREQ_SEND_TRAILING_METADATA, success);
    finish_ioreq_op(call, GRPC_IOREQ_SEND_STATUS, success);
    finish_ioreq_op(call, GRPC_IOREQ_SEND_CLOSE, 1);
    call->write_state = WRITE_STATE_WRITE_CLOSED;
  }
  if (!success) {
    call->write_state = WRITE_STATE_WRITE_CLOSED;
    early_out_write_ops(call);
  }
  call->send_ops.nops = 0;
  call->last_send_contains = 0;
  call->sending = 0;
  unlock(call);
  GRPC_CALL_INTERNAL_UNREF(call, "sending", 0);
}

static void finish_message(grpc_call *call) {
  if (call->error_status_set == 0) {
    /* TODO(ctiller): this could be a lot faster if coded directly */
    grpc_byte_buffer *byte_buffer;
    /* some aliases for readability */
    gpr_slice *slices = call->incoming_message.slices;
    const size_t nslices = call->incoming_message.count;
<<<<<<< HEAD
    if (call->compression_algorithm > GRPC_COMPRESS_NONE) {
=======

    if ((call->incoming_message_flags & GRPC_WRITE_INTERNAL_COMPRESS) &&
        (call->compression_algorithm > GRPC_COMPRESS_NONE)) {
>>>>>>> e0d581b6
      byte_buffer = grpc_raw_compressed_byte_buffer_create(
          slices, nslices, call->compression_algorithm);
    } else {
      byte_buffer = grpc_raw_byte_buffer_create(slices, nslices);
    }
    grpc_bbq_push(&call->incoming_queue, byte_buffer);
  }
  gpr_slice_buffer_reset_and_unref(&call->incoming_message);
  GPR_ASSERT(call->incoming_message.count == 0);
  call->reading_message = 0;
}

static int begin_message(grpc_call *call, grpc_begin_message msg) {
  /* can't begin a message when we're still reading a message */
  if (call->reading_message) {
    char *message = NULL;
    gpr_asprintf(
        &message, "Message terminated early; read %d bytes, expected %d",
        (int)call->incoming_message.length, (int)call->incoming_message_length);
    cancel_with_status(call, GRPC_STATUS_INVALID_ARGUMENT, message);
    gpr_free(message);
    return 0;
  }
  /* sanity check: if message flags indicate a compressed message, the
   * compression level should already be present in the call, as parsed off its
   * corresponding metadata. */
  if ((msg.flags & GRPC_WRITE_INTERNAL_COMPRESS) &&
      (call->compression_algorithm == GRPC_COMPRESS_NONE)) {
    char *message = NULL;
    char *alg_name;
<<<<<<< HEAD
    if (!grpc_compression_algorithm_name(call->compression_algorithm, &alg_name)) {
=======
    if (!grpc_compression_algorithm_name(call->compression_algorithm,
                                         &alg_name)) {
>>>>>>> e0d581b6
      /* This shouldn't happen, other than due to data corruption */
      alg_name = "<unknown>";
    }
    gpr_asprintf(&message,
                 "Invalid compression algorithm (%s) for compressed message.",
                 alg_name);
<<<<<<< HEAD
    cancel_with_status(call, GRPC_STATUS_FAILED_PRECONDITION, message);
=======
    cancel_with_status(call, GRPC_STATUS_INTERNAL, message);
>>>>>>> e0d581b6
  }
  /* stash away parameters, and prepare for incoming slices */
  if (msg.length > grpc_channel_get_max_message_length(call->channel)) {
    char *message = NULL;
    gpr_asprintf(
        &message,
        "Maximum message length of %d exceeded by a message of length %d",
        grpc_channel_get_max_message_length(call->channel), msg.length);
    cancel_with_status(call, GRPC_STATUS_INVALID_ARGUMENT, message);
    gpr_free(message);
    return 0;
  } else if (msg.length > 0) {
    call->reading_message = 1;
    call->incoming_message_length = msg.length;
    call->incoming_message_flags = msg.flags;
    return 1;
  } else {
    finish_message(call);
    return 1;
  }
}

static int add_slice_to_message(grpc_call *call, gpr_slice slice) {
  if (GPR_SLICE_LENGTH(slice) == 0) {
    gpr_slice_unref(slice);
    return 1;
  }
  /* we have to be reading a message to know what to do here */
  if (!call->reading_message) {
    cancel_with_status(call, GRPC_STATUS_INVALID_ARGUMENT,
                       "Received payload data while not reading a message");
    return 0;
  }
  /* append the slice to the incoming buffer */
  gpr_slice_buffer_add(&call->incoming_message, slice);
  if (call->incoming_message.length > call->incoming_message_length) {
    /* if we got too many bytes, complain */
    char *message = NULL;
    gpr_asprintf(
        &message, "Receiving message overflow; read %d bytes, expected %d",
        (int)call->incoming_message.length, (int)call->incoming_message_length);
    cancel_with_status(call, GRPC_STATUS_INVALID_ARGUMENT, message);
    gpr_free(message);
    return 0;
  } else if (call->incoming_message.length == call->incoming_message_length) {
    finish_message(call);
    return 1;
  } else {
    return 1;
  }
}

static void call_on_done_recv(void *pc, int success) {
  grpc_call *call = pc;
  size_t i;
  GRPC_TIMER_BEGIN(GRPC_PTAG_CALL_ON_DONE_RECV, 0);
  lock(call);
  call->receiving = 0;
  if (success) {
    for (i = 0; success && i < call->recv_ops.nops; i++) {
      grpc_stream_op *op = &call->recv_ops.ops[i];
      switch (op->type) {
        case GRPC_NO_OP:
          break;
        case GRPC_OP_METADATA:
          recv_metadata(call, &op->data.metadata);
          break;
        case GRPC_OP_BEGIN_MESSAGE:
          success = begin_message(call, op->data.begin_message);
          break;
        case GRPC_OP_SLICE:
          success = add_slice_to_message(call, op->data.slice);
          break;
      }
    }
    if (!success) {
      grpc_stream_ops_unref_owned_objects(&call->recv_ops.ops[i],
                                          call->recv_ops.nops - i);
    }
    if (call->recv_state == GRPC_STREAM_RECV_CLOSED) {
      GPR_ASSERT(call->read_state <= READ_STATE_READ_CLOSED);
      call->read_state = READ_STATE_READ_CLOSED;
    }
    if (call->recv_state == GRPC_STREAM_CLOSED) {
      GPR_ASSERT(call->read_state <= READ_STATE_STREAM_CLOSED);
      call->read_state = READ_STATE_STREAM_CLOSED;
      call->cancel_alarm |= call->have_alarm;
      GRPC_CALL_INTERNAL_UNREF(call, "closed", 0);
    }
    finish_read_ops(call);
  } else {
    finish_ioreq_op(call, GRPC_IOREQ_RECV_MESSAGE, 0);
    finish_ioreq_op(call, GRPC_IOREQ_RECV_STATUS, 0);
    finish_ioreq_op(call, GRPC_IOREQ_RECV_CLOSE, 0);
    finish_ioreq_op(call, GRPC_IOREQ_RECV_TRAILING_METADATA, 0);
    finish_ioreq_op(call, GRPC_IOREQ_RECV_INITIAL_METADATA, 0);
    finish_ioreq_op(call, GRPC_IOREQ_RECV_STATUS_DETAILS, 0);
  }
  call->recv_ops.nops = 0;
  unlock(call);

  GRPC_CALL_INTERNAL_UNREF(call, "receiving", 0);
  GRPC_TIMER_END(GRPC_PTAG_CALL_ON_DONE_RECV, 0);
}

static int prepare_application_metadata(grpc_call *call, size_t count,
                                        grpc_metadata *metadata) {
  size_t i;
  for (i = 0; i < count; i++) {
    grpc_metadata *md = &metadata[i];
    grpc_metadata *next_md = (i == count - 1) ? NULL : &metadata[i + 1];
    grpc_metadata *prev_md = (i == 0) ? NULL : &metadata[i - 1];
    grpc_linked_mdelem *l = (grpc_linked_mdelem *)&md->internal_data;
    GPR_ASSERT(sizeof(grpc_linked_mdelem) == sizeof(md->internal_data));
    l->md = grpc_mdelem_from_string_and_buffer(call->metadata_context, md->key,
                                               (const gpr_uint8 *)md->value,
                                               md->value_length);
    if (!grpc_mdstr_is_legal_header(l->md->key)) {
      gpr_log(GPR_ERROR, "attempt to send invalid metadata key");
      return 0;
    } else if (!grpc_mdstr_is_bin_suffixed(l->md->key) &&
               !grpc_mdstr_is_legal_header(l->md->value)) {
      gpr_log(GPR_ERROR, "attempt to send invalid metadata value");
      return 0;
    }
    l->next = next_md ? (grpc_linked_mdelem *)&next_md->internal_data : NULL;
    l->prev = prev_md ? (grpc_linked_mdelem *)&prev_md->internal_data : NULL;
  }
  return 1;
}

static grpc_mdelem_list chain_metadata_from_app(grpc_call *call, size_t count,
                                                grpc_metadata *metadata) {
  grpc_mdelem_list out;
  if (count == 0) {
    out.head = out.tail = NULL;
    return out;
  }
  out.head = (grpc_linked_mdelem *)&(metadata[0].internal_data);
  out.tail = (grpc_linked_mdelem *)&(metadata[count - 1].internal_data);
  return out;
}

/* Copy the contents of a byte buffer into stream ops */
static void copy_byte_buffer_to_stream_ops(grpc_byte_buffer *byte_buffer,
                                           grpc_stream_op_buffer *sopb) {
  size_t i;

  switch (byte_buffer->type) {
    case GRPC_BB_RAW:
      for (i = 0; i < byte_buffer->data.raw.slice_buffer.count; i++) {
        gpr_slice slice = byte_buffer->data.raw.slice_buffer.slices[i];
        gpr_slice_ref(slice);
        grpc_sopb_add_slice(sopb, slice);
      }
      break;
  }
}

static int fill_send_ops(grpc_call *call, grpc_transport_stream_op *op) {
  grpc_ioreq_data data;
  gpr_uint32 flags;
  grpc_metadata_batch mdb;
  size_t i;
  GPR_ASSERT(op->send_ops == NULL);

  switch (call->write_state) {
    case WRITE_STATE_INITIAL:
      if (!is_op_live(call, GRPC_IOREQ_SEND_INITIAL_METADATA)) {
        break;
      }
      data = call->request_data[GRPC_IOREQ_SEND_INITIAL_METADATA];
      mdb.list = chain_metadata_from_app(call, data.send_metadata.count,
                                         data.send_metadata.metadata);
      mdb.garbage.head = mdb.garbage.tail = NULL;
      mdb.deadline = call->send_deadline;
      for (i = 0; i < call->send_initial_metadata_count; i++) {
        grpc_metadata_batch_link_head(&mdb, &call->send_initial_metadata[i]);
      }
      grpc_sopb_add_metadata(&call->send_ops, mdb);
      op->send_ops = &call->send_ops;
      call->last_send_contains |= 1 << GRPC_IOREQ_SEND_INITIAL_METADATA;
      call->send_initial_metadata_count = 0;
    /* fall through intended */
    case WRITE_STATE_STARTED:
      if (is_op_live(call, GRPC_IOREQ_SEND_MESSAGE)) {
        data = call->request_data[GRPC_IOREQ_SEND_MESSAGE];
        flags = call->request_flags[GRPC_IOREQ_SEND_MESSAGE];
        grpc_sopb_add_begin_message(
            &call->send_ops, grpc_byte_buffer_length(data.send_message), flags);
        copy_byte_buffer_to_stream_ops(data.send_message, &call->send_ops);
        op->send_ops = &call->send_ops;
        call->last_send_contains |= 1 << GRPC_IOREQ_SEND_MESSAGE;
      }
      if (is_op_live(call, GRPC_IOREQ_SEND_CLOSE)) {
        op->is_last_send = 1;
        op->send_ops = &call->send_ops;
        call->last_send_contains |= 1 << GRPC_IOREQ_SEND_CLOSE;
        if (!call->is_client) {
          /* send trailing metadata */
          data = call->request_data[GRPC_IOREQ_SEND_TRAILING_METADATA];
          mdb.list = chain_metadata_from_app(call, data.send_metadata.count,
                                             data.send_metadata.metadata);
          mdb.garbage.head = mdb.garbage.tail = NULL;
          mdb.deadline = gpr_inf_future;
          /* send status */
          /* TODO(ctiller): cache common status values */
          data = call->request_data[GRPC_IOREQ_SEND_STATUS];
          grpc_metadata_batch_add_tail(
              &mdb, &call->status_link,
              grpc_channel_get_reffed_status_elem(call->channel,
                                                  data.send_status.code));
          if (data.send_status.details) {
            grpc_metadata_batch_add_tail(
                &mdb, &call->details_link,
                grpc_mdelem_from_metadata_strings(
                    call->metadata_context,
                    GRPC_MDSTR_REF(
                        grpc_channel_get_message_string(call->channel)),
                    data.send_status.details));
            call->request_data[GRPC_IOREQ_SEND_STATUS].send_status.details =
                NULL;
          }
          grpc_sopb_add_metadata(&call->send_ops, mdb);
        }
      }
      break;
    case WRITE_STATE_WRITE_CLOSED:
      break;
  }
  if (op->send_ops) {
    op->on_done_send = &call->on_done_send;
  }
  return op->send_ops != NULL;
}

static grpc_call_error start_ioreq_error(grpc_call *call,
                                         gpr_uint32 mutated_ops,
                                         grpc_call_error ret) {
  size_t i;
  for (i = 0; i < GRPC_IOREQ_OP_COUNT; i++) {
    if (mutated_ops & (1u << i)) {
      call->request_set[i] = REQSET_EMPTY;
    }
  }
  return ret;
}

static void finish_read_ops(grpc_call *call) {
  int empty;

  if (is_op_live(call, GRPC_IOREQ_RECV_MESSAGE)) {
    empty =
        (NULL == (*call->request_data[GRPC_IOREQ_RECV_MESSAGE].recv_message =
                      grpc_bbq_pop(&call->incoming_queue)));
    if (!empty) {
      finish_live_ioreq_op(call, GRPC_IOREQ_RECV_MESSAGE, 1);
      empty = grpc_bbq_empty(&call->incoming_queue);
    }
  } else {
    empty = grpc_bbq_empty(&call->incoming_queue);
  }

  switch (call->read_state) {
    case READ_STATE_STREAM_CLOSED:
      if (empty && !call->have_alarm) {
        finish_ioreq_op(call, GRPC_IOREQ_RECV_CLOSE, 1);
      }
    /* fallthrough */
    case READ_STATE_READ_CLOSED:
      if (empty) {
        finish_ioreq_op(call, GRPC_IOREQ_RECV_MESSAGE, 1);
      }
      finish_ioreq_op(call, GRPC_IOREQ_RECV_STATUS, 1);
      finish_ioreq_op(call, GRPC_IOREQ_RECV_STATUS_DETAILS, 1);
      finish_ioreq_op(call, GRPC_IOREQ_RECV_TRAILING_METADATA, 1);
    /* fallthrough */
    case READ_STATE_GOT_INITIAL_METADATA:
      finish_ioreq_op(call, GRPC_IOREQ_RECV_INITIAL_METADATA, 1);
    /* fallthrough */
    case READ_STATE_INITIAL:
      /* do nothing */
      break;
  }
}

static grpc_call_error start_ioreq(grpc_call *call, const grpc_ioreq *reqs,
                                   size_t nreqs,
                                   grpc_ioreq_completion_func completion,
                                   void *user_data) {
  size_t i;
  gpr_uint32 have_ops = 0;
  grpc_ioreq_op op;
  reqinfo_master *master;
  grpc_ioreq_data data;
  gpr_uint8 set;

  if (nreqs == 0) {
    return GRPC_CALL_OK;
  }

  set = reqs[0].op;

  for (i = 0; i < nreqs; i++) {
    op = reqs[i].op;
    if (call->request_set[op] < GRPC_IOREQ_OP_COUNT) {
      return start_ioreq_error(call, have_ops,
                               GRPC_CALL_ERROR_TOO_MANY_OPERATIONS);
    } else if (call->request_set[op] == REQSET_DONE) {
      return start_ioreq_error(call, have_ops, GRPC_CALL_ERROR_ALREADY_INVOKED);
    }
    data = reqs[i].data;
    if (op == GRPC_IOREQ_SEND_INITIAL_METADATA ||
        op == GRPC_IOREQ_SEND_TRAILING_METADATA) {
      if (!prepare_application_metadata(call, data.send_metadata.count,
                                        data.send_metadata.metadata)) {
        return start_ioreq_error(call, have_ops,
                                 GRPC_CALL_ERROR_INVALID_METADATA);
      }
    }
    if (op == GRPC_IOREQ_SEND_STATUS) {
      set_status_code(call, STATUS_FROM_SERVER_STATUS,
                      reqs[i].data.send_status.code);
      if (reqs[i].data.send_status.details) {
        set_status_details(call, STATUS_FROM_SERVER_STATUS,
                           GRPC_MDSTR_REF(reqs[i].data.send_status.details));
      }
    }
    have_ops |= 1u << op;

    call->request_data[op] = data;
    call->request_flags[op] = reqs[i].flags;
    call->request_set[op] = set;
  }

  master = &call->masters[set];
  master->success = 1;
  master->need_mask = have_ops;
  master->complete_mask = 0;
  master->on_complete = completion;
  master->user_data = user_data;

  finish_read_ops(call);
  early_out_write_ops(call);

  return GRPC_CALL_OK;
}

grpc_call_error grpc_call_start_ioreq_and_call_back(
    grpc_call *call, const grpc_ioreq *reqs, size_t nreqs,
    grpc_ioreq_completion_func on_complete, void *user_data) {
  grpc_call_error err;
  lock(call);
  err = start_ioreq(call, reqs, nreqs, on_complete, user_data);
  unlock(call);
  return err;
}

void grpc_call_destroy(grpc_call *c) {
  int cancel;
  lock(c);
  GPR_ASSERT(!c->destroy_called);
  c->destroy_called = 1;
  c->cancel_alarm |= c->have_alarm;
  cancel = c->read_state != READ_STATE_STREAM_CLOSED;
  unlock(c);
  if (cancel) grpc_call_cancel(c);
  GRPC_CALL_INTERNAL_UNREF(c, "destroy", 1);
}

grpc_call_error grpc_call_cancel(grpc_call *call) {
  return grpc_call_cancel_with_status(call, GRPC_STATUS_CANCELLED, "Cancelled");
}

grpc_call_error grpc_call_cancel_with_status(grpc_call *c,
                                             grpc_status_code status,
                                             const char *description) {
  grpc_call_error r;
  lock(c);
  r = cancel_with_status(c, status, description);
  unlock(c);
  return r;
}

static grpc_call_error cancel_with_status(grpc_call *c, grpc_status_code status,
                                          const char *description) {
  grpc_mdstr *details =
      description ? grpc_mdstr_from_string(c->metadata_context, description)
                  : NULL;

  GPR_ASSERT(status != GRPC_STATUS_OK);

  set_status_code(c, STATUS_FROM_API_OVERRIDE, status);
  set_status_details(c, STATUS_FROM_API_OVERRIDE, details);

  c->cancel_with_status = status;

  return GRPC_CALL_OK;
}

static void finished_loose_op(void *call, int success_ignored) {
  GRPC_CALL_INTERNAL_UNREF(call, "loose-op", 0);
}

typedef struct {
  grpc_call *call;
  grpc_iomgr_closure closure;
} finished_loose_op_allocated_args;

static void finished_loose_op_allocated(void *alloc, int success) {
  finished_loose_op_allocated_args *args = alloc;
  finished_loose_op(args->call, success);
  gpr_free(args);
}

static void execute_op(grpc_call *call, grpc_transport_stream_op *op) {
  grpc_call_element *elem;

  GPR_ASSERT(op->on_consumed == NULL);
  if (op->cancel_with_status != GRPC_STATUS_OK || op->bind_pollset) {
    GRPC_CALL_INTERNAL_REF(call, "loose-op");
    if (op->bind_pollset) {
      op->on_consumed = &call->on_done_bind;
    } else {
      finished_loose_op_allocated_args *args = gpr_malloc(sizeof(*args));
      args->call = call;
      grpc_iomgr_closure_init(&args->closure, finished_loose_op_allocated,
                              args);
      op->on_consumed = &args->closure;
    }
  }

  elem = CALL_ELEM_FROM_CALL(call, 0);
  op->context = call->context;
  elem->filter->start_transport_stream_op(elem, op);
}

grpc_call *grpc_call_from_top_element(grpc_call_element *elem) {
  return CALL_FROM_TOP_ELEM(elem);
}

static void call_alarm(void *arg, int success) {
  grpc_call *call = arg;
  lock(call);
  call->have_alarm = 0;
  if (success) {
    cancel_with_status(call, GRPC_STATUS_DEADLINE_EXCEEDED,
                       "Deadline Exceeded");
  }
  finish_read_ops(call);
  unlock(call);
  GRPC_CALL_INTERNAL_UNREF(call, "alarm", 1);
}

static void set_deadline_alarm(grpc_call *call, gpr_timespec deadline) {
  if (call->have_alarm) {
    gpr_log(GPR_ERROR, "Attempt to set deadline alarm twice");
    assert(0);
    return;
  }
  GRPC_CALL_INTERNAL_REF(call, "alarm");
  call->have_alarm = 1;
  grpc_alarm_init(&call->alarm, deadline, call_alarm, call,
                  gpr_now(GPR_CLOCK_REALTIME));
}

/* we offset status by a small amount when storing it into transport metadata
   as metadata cannot store a 0 value (which is used as OK for grpc_status_codes
   */
#define STATUS_OFFSET 1
static void destroy_status(void *ignored) {}

static gpr_uint32 decode_status(grpc_mdelem *md) {
  gpr_uint32 status;
  void *user_data = grpc_mdelem_get_user_data(md, destroy_status);
  if (user_data) {
    status = ((gpr_uint32)(gpr_intptr)user_data) - STATUS_OFFSET;
  } else {
    if (!gpr_parse_bytes_to_uint32(grpc_mdstr_as_c_string(md->value),
                                   GPR_SLICE_LENGTH(md->value->slice),
                                   &status)) {
      status = GRPC_STATUS_UNKNOWN; /* could not parse status code */
    }
    grpc_mdelem_set_user_data(md, destroy_status,
                              (void *)(gpr_intptr)(status + STATUS_OFFSET));
  }
  return status;
}

/* just as for status above, we need to offset: metadata userdata can't hold a
 * zero (null), which in this case is used to signal no compression */
#define COMPRESS_OFFSET 1
static void destroy_compression(void *ignored) {}

static gpr_uint32 decode_compression(grpc_mdelem *md) {
  grpc_compression_algorithm algorithm;
  void *user_data = grpc_mdelem_get_user_data(md, destroy_compression);
  if (user_data) {
    algorithm = ((grpc_compression_level)(gpr_intptr)user_data) - COMPRESS_OFFSET;
  } else {
    const char *md_c_str = grpc_mdstr_as_c_string(md->value);
    if (!grpc_compression_algorithm_parse(md_c_str, &algorithm)) {
      gpr_log(GPR_ERROR, "Invalid compression algorithm: '%s'", md_c_str);
      assert(0);
    }
    grpc_mdelem_set_user_data(md, destroy_compression,
                              (void *)(gpr_intptr)(algorithm + COMPRESS_OFFSET));
  }
  return algorithm;
}

static void recv_metadata(grpc_call *call, grpc_metadata_batch *md) {
  grpc_linked_mdelem *l;
  grpc_metadata_array *dest;
  grpc_metadata *mdusr;
  int is_trailing;
  grpc_mdctx *mdctx = call->metadata_context;

  is_trailing = call->read_state >= READ_STATE_GOT_INITIAL_METADATA;
  for (l = md->list.head; l != NULL; l = l->next) {
    grpc_mdelem *md = l->md;
    grpc_mdstr *key = md->key;
    if (key == grpc_channel_get_status_string(call->channel)) {
      set_status_code(call, STATUS_FROM_WIRE, decode_status(md));
    } else if (key == grpc_channel_get_message_string(call->channel)) {
      set_status_details(call, STATUS_FROM_WIRE, GRPC_MDSTR_REF(md->value));
    } else if (key ==
               grpc_channel_get_compression_algorithm_string(call->channel)) {
      set_compression_algorithm(call, decode_compression(md));
<<<<<<< HEAD
    } else if (key ==
               grpc_channel_get_accept_encoding_string(call->channel)) {
      set_accept_encoding(call, md->value->slice);
=======
>>>>>>> e0d581b6
    } else {
      dest = &call->buffered_metadata[is_trailing];
      if (dest->count == dest->capacity) {
        dest->capacity = GPR_MAX(dest->capacity + 8, dest->capacity * 2);
        dest->metadata =
            gpr_realloc(dest->metadata, sizeof(grpc_metadata) * dest->capacity);
      }
      mdusr = &dest->metadata[dest->count++];
      mdusr->key = grpc_mdstr_as_c_string(md->key);
      mdusr->value = grpc_mdstr_as_c_string(md->value);
      mdusr->value_length = GPR_SLICE_LENGTH(md->value->slice);
      if (call->owned_metadata_count == call->owned_metadata_capacity) {
        call->owned_metadata_capacity =
            GPR_MAX(call->owned_metadata_capacity + 8,
                    call->owned_metadata_capacity * 2);
        call->owned_metadata =
            gpr_realloc(call->owned_metadata,
                        sizeof(grpc_mdelem *) * call->owned_metadata_capacity);
      }
      call->owned_metadata[call->owned_metadata_count++] = md;
      l->md = 0;
    }
  }
  if (gpr_time_cmp(md->deadline, gpr_inf_future) != 0) {
    set_deadline_alarm(call, md->deadline);
  }
  if (!is_trailing) {
    call->read_state = READ_STATE_GOT_INITIAL_METADATA;
  }

  grpc_mdctx_lock(mdctx);
  for (l = md->list.head; l; l = l->next) {
    if (l->md) GRPC_MDCTX_LOCKED_MDELEM_UNREF(mdctx, l->md);
  }
  for (l = md->garbage.head; l; l = l->next) {
    GRPC_MDCTX_LOCKED_MDELEM_UNREF(mdctx, l->md);
  }
  grpc_mdctx_unlock(mdctx);
}

grpc_call_stack *grpc_call_get_call_stack(grpc_call *call) {
  return CALL_STACK_FROM_CALL(call);
}

/*
 * BATCH API IMPLEMENTATION
 */

static void set_status_value_directly(grpc_status_code status, void *dest) {
  *(grpc_status_code *)dest = status;
}

static void set_cancelled_value(grpc_status_code status, void *dest) {
  *(grpc_status_code *)dest = (status != GRPC_STATUS_OK);
}

static void finish_batch(grpc_call *call, int success, void *tag) {
  grpc_cq_end_op(call->cq, tag, success, done_completion, call,
                 allocate_completion(call));
}

static void finish_batch_with_close(grpc_call *call, int success, void *tag) {
  grpc_cq_end_op(call->cq, tag, 1, done_completion, call,
                 allocate_completion(call));
}

static int are_write_flags_valid(gpr_uint32 flags) {
  /* check that only bits in GRPC_WRITE_(INTERNAL?)_USED_MASK are set */
  const gpr_uint32 allowed_write_positions =
      (GRPC_WRITE_USED_MASK | GRPC_WRITE_INTERNAL_USED_MASK);
  const gpr_uint32 invalid_positions = ~allowed_write_positions;
  return !(flags & invalid_positions);
}

grpc_call_error grpc_call_start_batch(grpc_call *call, const grpc_op *ops,
                                      size_t nops, void *tag) {
  grpc_ioreq reqs[GRPC_IOREQ_OP_COUNT];
  size_t in;
  size_t out;
  const grpc_op *op;
  grpc_ioreq *req;
  void (*finish_func)(grpc_call *, int, void *) = finish_batch;

  GRPC_CALL_LOG_BATCH(GPR_INFO, call, ops, nops, tag);

  if (nops == 0) {
    grpc_cq_begin_op(call->cq);
    GRPC_CALL_INTERNAL_REF(call, "completion");
    grpc_cq_end_op(call->cq, tag, 1, done_completion, call,
                   allocate_completion(call));
    return GRPC_CALL_OK;
  }

  /* rewrite batch ops into ioreq ops */
  for (in = 0, out = 0; in < nops; in++) {
    op = &ops[in];
    switch (op->op) {
      case GRPC_OP_SEND_INITIAL_METADATA:
        /* Flag validation: currently allow no flags */
        if (op->flags != 0) return GRPC_CALL_ERROR_INVALID_FLAGS;
        req = &reqs[out++];
        req->op = GRPC_IOREQ_SEND_INITIAL_METADATA;
        req->data.send_metadata.count = op->data.send_initial_metadata.count;
        req->data.send_metadata.metadata =
            op->data.send_initial_metadata.metadata;
        req->flags = op->flags;
        break;
      case GRPC_OP_SEND_MESSAGE:
        if (!are_write_flags_valid(op->flags)) {
          return GRPC_CALL_ERROR_INVALID_FLAGS;
        }
        req = &reqs[out++];
        req->op = GRPC_IOREQ_SEND_MESSAGE;
        req->data.send_message = op->data.send_message;
        req->flags = op->flags;
        break;
      case GRPC_OP_SEND_CLOSE_FROM_CLIENT:
        /* Flag validation: currently allow no flags */
        if (op->flags != 0) return GRPC_CALL_ERROR_INVALID_FLAGS;
        if (!call->is_client) {
          return GRPC_CALL_ERROR_NOT_ON_SERVER;
        }
        req = &reqs[out++];
        req->op = GRPC_IOREQ_SEND_CLOSE;
        req->flags = op->flags;
        break;
      case GRPC_OP_SEND_STATUS_FROM_SERVER:
        /* Flag validation: currently allow no flags */
        if (op->flags != 0) return GRPC_CALL_ERROR_INVALID_FLAGS;
        if (call->is_client) {
          return GRPC_CALL_ERROR_NOT_ON_CLIENT;
        }
        req = &reqs[out++];
        req->op = GRPC_IOREQ_SEND_TRAILING_METADATA;
        req->flags = op->flags;
        req->data.send_metadata.count =
            op->data.send_status_from_server.trailing_metadata_count;
        req->data.send_metadata.metadata =
            op->data.send_status_from_server.trailing_metadata;
        req = &reqs[out++];
        req->op = GRPC_IOREQ_SEND_STATUS;
        req->data.send_status.code = op->data.send_status_from_server.status;
        req->data.send_status.details =
            op->data.send_status_from_server.status_details != NULL
                ? grpc_mdstr_from_string(
                      call->metadata_context,
                      op->data.send_status_from_server.status_details)
                : NULL;
        req = &reqs[out++];
        req->op = GRPC_IOREQ_SEND_CLOSE;
        break;
      case GRPC_OP_RECV_INITIAL_METADATA:
        /* Flag validation: currently allow no flags */
        if (op->flags != 0) return GRPC_CALL_ERROR_INVALID_FLAGS;
        if (!call->is_client) {
          return GRPC_CALL_ERROR_NOT_ON_SERVER;
        }
        req = &reqs[out++];
        req->op = GRPC_IOREQ_RECV_INITIAL_METADATA;
        req->data.recv_metadata = op->data.recv_initial_metadata;
        req->flags = op->flags;
        break;
      case GRPC_OP_RECV_MESSAGE:
        /* Flag validation: currently allow no flags */
        if (op->flags != 0) return GRPC_CALL_ERROR_INVALID_FLAGS;
        req = &reqs[out++];
        req->op = GRPC_IOREQ_RECV_MESSAGE;
        req->data.recv_message = op->data.recv_message;
        req->flags = op->flags;
        break;
      case GRPC_OP_RECV_STATUS_ON_CLIENT:
        /* Flag validation: currently allow no flags */
        if (op->flags != 0) return GRPC_CALL_ERROR_INVALID_FLAGS;
        if (!call->is_client) {
          return GRPC_CALL_ERROR_NOT_ON_SERVER;
        }
        req = &reqs[out++];
        req->op = GRPC_IOREQ_RECV_STATUS;
        req->flags = op->flags;
        req->data.recv_status.set_value = set_status_value_directly;
        req->data.recv_status.user_data = op->data.recv_status_on_client.status;
        req = &reqs[out++];
        req->op = GRPC_IOREQ_RECV_STATUS_DETAILS;
        req->data.recv_status_details.details =
            op->data.recv_status_on_client.status_details;
        req->data.recv_status_details.details_capacity =
            op->data.recv_status_on_client.status_details_capacity;
        req = &reqs[out++];
        req->op = GRPC_IOREQ_RECV_TRAILING_METADATA;
        req->data.recv_metadata =
            op->data.recv_status_on_client.trailing_metadata;
        req = &reqs[out++];
        req->op = GRPC_IOREQ_RECV_CLOSE;
        finish_func = finish_batch_with_close;
        break;
      case GRPC_OP_RECV_CLOSE_ON_SERVER:
        /* Flag validation: currently allow no flags */
        if (op->flags != 0) return GRPC_CALL_ERROR_INVALID_FLAGS;
        req = &reqs[out++];
        req->op = GRPC_IOREQ_RECV_STATUS;
        req->flags = op->flags;
        req->data.recv_status.set_value = set_cancelled_value;
        req->data.recv_status.user_data =
            op->data.recv_close_on_server.cancelled;
        req = &reqs[out++];
        req->op = GRPC_IOREQ_RECV_CLOSE;
        finish_func = finish_batch_with_close;
        break;
    }
  }

  GRPC_CALL_INTERNAL_REF(call, "completion");
  grpc_cq_begin_op(call->cq);

  return grpc_call_start_ioreq_and_call_back(call, reqs, out, finish_func, tag);
}

void grpc_call_context_set(grpc_call *call, grpc_context_index elem,
                           void *value, void (*destroy)(void *value)) {
  if (call->context[elem].destroy) {
    call->context[elem].destroy(call->context[elem].value);
  }
  call->context[elem].value = value;
  call->context[elem].destroy = destroy;
}

void *grpc_call_context_get(grpc_call *call, grpc_context_index elem) {
  return call->context[elem].value;
}

gpr_uint8 grpc_call_is_client(grpc_call *call) { return call->is_client; }<|MERGE_RESOLUTION|>--- conflicted
+++ resolved
@@ -49,8 +49,6 @@
 #include "src/core/surface/call.h"
 #include "src/core/surface/channel.h"
 #include "src/core/surface/completion_queue.h"
-<<<<<<< HEAD
-=======
 
 /** The maximum number of completions possible.
     Based upon the maximum number of individually queueable ops in the batch
@@ -62,7 +60,6 @@
       - message recv
       - status/close recv (depending on client/server) */
 #define MAX_CONCURRENT_COMPLETIONS 6
->>>>>>> e0d581b6
 
 typedef enum { REQ_INITIAL = 0, REQ_READY, REQ_DONE } req_state;
 
@@ -241,12 +238,9 @@
 
   /* Compression algorithm for the call */
   grpc_compression_algorithm compression_algorithm;
-<<<<<<< HEAD
 
   /* Supported encodings (compression algorithms) */
   gpr_uint8 accept_encoding[GRPC_COMPRESS_ALGORITHMS_COUNT];
-=======
->>>>>>> e0d581b6
 
   /* Contexts for various subsystems (security, tracing, ...). */
   grpc_call_context_element context[GRPC_CONTEXT_COUNT];
@@ -484,7 +478,11 @@
   call->compression_algorithm = algo;
 }
 
-<<<<<<< HEAD
+grpc_compression_algorithm grpc_call_get_compression_algorithm(
+    const grpc_call *call) {
+  return call->compression_algorithm;
+}
+
 static void set_accept_encoding(grpc_call *call,
                                 const gpr_slice accept_encoding_slice) {
   size_t i;
@@ -510,11 +508,6 @@
               "Invalid entry in accept encoding metadata. Ignoring.");
     }
   }
-=======
-grpc_compression_algorithm grpc_call_get_compression_algorithm(
-    const grpc_call *call) {
-  return call->compression_algorithm;
->>>>>>> e0d581b6
 }
 
 static void set_status_details(grpc_call *call, status_source source,
@@ -523,7 +516,9 @@
     GRPC_MDSTR_UNREF(call->status[source].details);
   }
   call->status[source].details = status;
-} static int is_op_live(grpc_call *call, grpc_ioreq_op op) {
+}
+
+static int is_op_live(grpc_call *call, grpc_ioreq_op op) {
   gpr_uint8 set = call->request_set[op];
   reqinfo_master *master;
   if (set >= GRPC_IOREQ_OP_COUNT) return 0;
@@ -794,13 +789,9 @@
     /* some aliases for readability */
     gpr_slice *slices = call->incoming_message.slices;
     const size_t nslices = call->incoming_message.count;
-<<<<<<< HEAD
-    if (call->compression_algorithm > GRPC_COMPRESS_NONE) {
-=======
 
     if ((call->incoming_message_flags & GRPC_WRITE_INTERNAL_COMPRESS) &&
         (call->compression_algorithm > GRPC_COMPRESS_NONE)) {
->>>>>>> e0d581b6
       byte_buffer = grpc_raw_compressed_byte_buffer_create(
           slices, nslices, call->compression_algorithm);
     } else {
@@ -831,23 +822,15 @@
       (call->compression_algorithm == GRPC_COMPRESS_NONE)) {
     char *message = NULL;
     char *alg_name;
-<<<<<<< HEAD
-    if (!grpc_compression_algorithm_name(call->compression_algorithm, &alg_name)) {
-=======
     if (!grpc_compression_algorithm_name(call->compression_algorithm,
                                          &alg_name)) {
->>>>>>> e0d581b6
       /* This shouldn't happen, other than due to data corruption */
       alg_name = "<unknown>";
     }
     gpr_asprintf(&message,
                  "Invalid compression algorithm (%s) for compressed message.",
                  alg_name);
-<<<<<<< HEAD
-    cancel_with_status(call, GRPC_STATUS_FAILED_PRECONDITION, message);
-=======
     cancel_with_status(call, GRPC_STATUS_INTERNAL, message);
->>>>>>> e0d581b6
   }
   /* stash away parameters, and prepare for incoming slices */
   if (msg.length > grpc_channel_get_max_message_length(call->channel)) {
@@ -1377,12 +1360,9 @@
     } else if (key ==
                grpc_channel_get_compression_algorithm_string(call->channel)) {
       set_compression_algorithm(call, decode_compression(md));
-<<<<<<< HEAD
     } else if (key ==
                grpc_channel_get_accept_encoding_string(call->channel)) {
       set_accept_encoding(call, md->value->slice);
-=======
->>>>>>> e0d581b6
     } else {
       dest = &call->buffered_metadata[is_trailing];
       if (dest->count == dest->capacity) {
