/*
 *
 * Copyright 2015, Google Inc.
 * All rights reserved.
 *
 * Redistribution and use in source and binary forms, with or without
 * modification, are permitted provided that the following conditions are
 * met:
 *
 *     * Redistributions of source code must retain the above copyright
 * notice, this list of conditions and the following disclaimer.
 *     * Redistributions in binary form must reproduce the above
 * copyright notice, this list of conditions and the following disclaimer
 * in the documentation and/or other materials provided with the
 * distribution.
 *     * Neither the name of Google Inc. nor the names of its
 * contributors may be used to endorse or promote products derived from
 * this software without specific prior written permission.
 *
 * THIS SOFTWARE IS PROVIDED BY THE COPYRIGHT HOLDERS AND CONTRIBUTORS
 * "AS IS" AND ANY EXPRESS OR IMPLIED WARRANTIES, INCLUDING, BUT NOT
 * LIMITED TO, THE IMPLIED WARRANTIES OF MERCHANTABILITY AND FITNESS FOR
 * A PARTICULAR PURPOSE ARE DISCLAIMED. IN NO EVENT SHALL THE COPYRIGHT
 * OWNER OR CONTRIBUTORS BE LIABLE FOR ANY DIRECT, INDIRECT, INCIDENTAL,
 * SPECIAL, EXEMPLARY, OR CONSEQUENTIAL DAMAGES (INCLUDING, BUT NOT
 * LIMITED TO, PROCUREMENT OF SUBSTITUTE GOODS OR SERVICES; LOSS OF USE,
 * DATA, OR PROFITS; OR BUSINESS INTERRUPTION) HOWEVER CAUSED AND ON ANY
 * THEORY OF LIABILITY, WHETHER IN CONTRACT, STRICT LIABILITY, OR TORT
 * (INCLUDING NEGLIGENCE OR OTHERWISE) ARISING IN ANY WAY OUT OF THE USE
 * OF THIS SOFTWARE, EVEN IF ADVISED OF THE POSSIBILITY OF SUCH DAMAGE.
 *
 */

#ifndef GRPC_INTERNAL_CORE_CHANNEL_CLIENT_SETUP_H
#define GRPC_INTERNAL_CORE_CHANNEL_CLIENT_SETUP_H

#include "src/core/channel/client_channel.h"
#include "src/core/transport/metadata.h"
#include <grpc/support/time.h>

/* Convenience API's to simplify transport setup */

typedef struct grpc_client_setup grpc_client_setup;
typedef struct grpc_client_setup_request grpc_client_setup_request;

void grpc_client_setup_create_and_attach(
    grpc_channel_stack *newly_minted_channel, const grpc_channel_args *args,
    grpc_mdctx *mdctx,
    void (*initiate)(void *user_data, grpc_client_setup_request *request),
    void (*done)(void *user_data), void *user_data);

/* Check that r is the active request: needs to be performed at each callback.
   If this races, we'll have two connection attempts running at once and the
   old one will get cleaned up in due course, which is fine. */
<<<<<<< HEAD
int grpc_client_setup_request_should_continue(grpc_client_setup_request *r, const char *reason);
=======
int grpc_client_setup_request_should_continue(grpc_client_setup_request *r,
                                              const char *reason);
>>>>>>> 2c42ef3e
void grpc_client_setup_request_finish(grpc_client_setup_request *r,
                                      int was_successful);
const grpc_channel_args *grpc_client_setup_get_channel_args(
    grpc_client_setup_request *r);

/* Call before calling back into the setup listener, and call only if
   this function returns 1. If it returns 1, also promise to call
   grpc_client_setup_cb_end */
<<<<<<< HEAD
int grpc_client_setup_cb_begin(grpc_client_setup_request *r, const char *reason);
=======
int grpc_client_setup_cb_begin(grpc_client_setup_request *r,
                               const char *reason);
>>>>>>> 2c42ef3e
void grpc_client_setup_cb_end(grpc_client_setup_request *r, const char *reason);

/* Get the deadline for a request passed in to initiate. Implementations should
   make a best effort to honor this deadline. */
gpr_timespec grpc_client_setup_request_deadline(grpc_client_setup_request *r);
grpc_pollset_set *grpc_client_setup_get_interested_parties(
    grpc_client_setup_request *r);

grpc_mdctx *grpc_client_setup_get_mdctx(grpc_client_setup_request *r);

#endif /* GRPC_INTERNAL_CORE_CHANNEL_CLIENT_SETUP_H */<|MERGE_RESOLUTION|>--- conflicted
+++ resolved
@@ -52,12 +52,8 @@
 /* Check that r is the active request: needs to be performed at each callback.
    If this races, we'll have two connection attempts running at once and the
    old one will get cleaned up in due course, which is fine. */
-<<<<<<< HEAD
-int grpc_client_setup_request_should_continue(grpc_client_setup_request *r, const char *reason);
-=======
 int grpc_client_setup_request_should_continue(grpc_client_setup_request *r,
                                               const char *reason);
->>>>>>> 2c42ef3e
 void grpc_client_setup_request_finish(grpc_client_setup_request *r,
                                       int was_successful);
 const grpc_channel_args *grpc_client_setup_get_channel_args(
@@ -66,12 +62,8 @@
 /* Call before calling back into the setup listener, and call only if
    this function returns 1. If it returns 1, also promise to call
    grpc_client_setup_cb_end */
-<<<<<<< HEAD
-int grpc_client_setup_cb_begin(grpc_client_setup_request *r, const char *reason);
-=======
 int grpc_client_setup_cb_begin(grpc_client_setup_request *r,
                                const char *reason);
->>>>>>> 2c42ef3e
 void grpc_client_setup_cb_end(grpc_client_setup_request *r, const char *reason);
 
 /* Get the deadline for a request passed in to initiate. Implementations should
