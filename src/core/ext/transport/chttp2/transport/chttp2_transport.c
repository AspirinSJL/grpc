/*
 *
 * Copyright 2015 gRPC authors.
 *
 * Licensed under the Apache License, Version 2.0 (the "License");
 * you may not use this file except in compliance with the License.
 * You may obtain a copy of the License at
 *
 *     http://www.apache.org/licenses/LICENSE-2.0
 *
 * Unless required by applicable law or agreed to in writing, software
 * distributed under the License is distributed on an "AS IS" BASIS,
 * WITHOUT WARRANTIES OR CONDITIONS OF ANY KIND, either express or implied.
 * See the License for the specific language governing permissions and
 * limitations under the License.
 *
 */

#include "src/core/ext/transport/chttp2/transport/chttp2_transport.h"

#include <limits.h>
#include <math.h>
#include <stdio.h>
#include <string.h>

#include <grpc/slice_buffer.h>
#include <grpc/support/alloc.h>
#include <grpc/support/log.h>
#include <grpc/support/string_util.h>
#include <grpc/support/useful.h>

#include "src/core/ext/transport/chttp2/transport/frame_data.h"
#include "src/core/ext/transport/chttp2/transport/internal.h"
#include "src/core/ext/transport/chttp2/transport/varint.h"
#include "src/core/lib/channel/channel_args.h"
#include "src/core/lib/http/parser.h"
#include "src/core/lib/iomgr/executor.h"
#include "src/core/lib/iomgr/timer.h"
#include "src/core/lib/profiling/timers.h"
#include "src/core/lib/slice/slice_internal.h"
#include "src/core/lib/slice/slice_string_helpers.h"
#include "src/core/lib/support/env.h"
#include "src/core/lib/support/string.h"
#include "src/core/lib/transport/error_utils.h"
#include "src/core/lib/transport/http2_errors.h"
#include "src/core/lib/transport/static_metadata.h"
#include "src/core/lib/transport/status_conversion.h"
#include "src/core/lib/transport/timeout_encoding.h"
#include "src/core/lib/transport/transport.h"
#include "src/core/lib/transport/transport_impl.h"

#define DEFAULT_WINDOW 65535
#define DEFAULT_CONNECTION_WINDOW_TARGET (1024 * 1024)
#define MAX_WINDOW 0x7fffffffu
#define MAX_WRITE_BUFFER_SIZE (64 * 1024 * 1024)
#define DEFAULT_MAX_HEADER_LIST_SIZE (8 * 1024)

#define DEFAULT_CLIENT_KEEPALIVE_TIME_MS INT_MAX
#define DEFAULT_CLIENT_KEEPALIVE_TIMEOUT_MS 20000 /* 20 seconds */
#define DEFAULT_SERVER_KEEPALIVE_TIME_MS 7200000  /* 2 hours */
#define DEFAULT_SERVER_KEEPALIVE_TIMEOUT_MS 20000 /* 20 seconds */
#define DEFAULT_KEEPALIVE_PERMIT_WITHOUT_CALLS false
#define KEEPALIVE_TIME_BACKOFF_MULTIPLIER 2

static int g_default_client_keepalive_time_ms =
    DEFAULT_CLIENT_KEEPALIVE_TIME_MS;
static int g_default_client_keepalive_timeout_ms =
    DEFAULT_CLIENT_KEEPALIVE_TIMEOUT_MS;
static int g_default_server_keepalive_time_ms =
    DEFAULT_SERVER_KEEPALIVE_TIME_MS;
static int g_default_server_keepalive_timeout_ms =
    DEFAULT_SERVER_KEEPALIVE_TIMEOUT_MS;
static bool g_default_keepalive_permit_without_calls =
    DEFAULT_KEEPALIVE_PERMIT_WITHOUT_CALLS;

#define MAX_CLIENT_STREAM_ID 0x7fffffffu
grpc_tracer_flag grpc_http_trace = GRPC_TRACER_INITIALIZER(false);
grpc_tracer_flag grpc_flowctl_trace = GRPC_TRACER_INITIALIZER(false);

#ifndef NDEBUG
grpc_tracer_flag grpc_trace_chttp2_refcount = GRPC_TRACER_INITIALIZER(false);
#endif

static const grpc_transport_vtable vtable;

/* forward declarations of various callbacks that we'll build closures around */
static void write_action_begin_locked(grpc_exec_ctx *exec_ctx, void *t,
                                      grpc_error *error);
static void write_action(grpc_exec_ctx *exec_ctx, void *t, grpc_error *error);
static void write_action_end_locked(grpc_exec_ctx *exec_ctx, void *t,
                                    grpc_error *error);

static void read_action_locked(grpc_exec_ctx *exec_ctx, void *t,
                               grpc_error *error);

static void complete_fetch_locked(grpc_exec_ctx *exec_ctx, void *gs,
                                  grpc_error *error);
/** Set a transport level setting, and push it to our peer */
static void queue_setting_update(grpc_exec_ctx *exec_ctx,
                                 grpc_chttp2_transport *t,
                                 grpc_chttp2_setting_id id, uint32_t value);

static void close_from_api(grpc_exec_ctx *exec_ctx, grpc_chttp2_transport *t,
                           grpc_chttp2_stream *s, grpc_error *error);

/** Start new streams that have been created if we can */
static void maybe_start_some_streams(grpc_exec_ctx *exec_ctx,
                                     grpc_chttp2_transport *t);

static void connectivity_state_set(grpc_exec_ctx *exec_ctx,
                                   grpc_chttp2_transport *t,
                                   grpc_connectivity_state state,
                                   grpc_error *error, const char *reason);

static void incoming_byte_stream_update_flow_control(grpc_exec_ctx *exec_ctx,
                                                     grpc_chttp2_transport *t,
                                                     grpc_chttp2_stream *s,
                                                     size_t max_size_hint,
                                                     size_t have_already);
static void incoming_byte_stream_destroy_locked(grpc_exec_ctx *exec_ctx,
                                                void *byte_stream,
                                                grpc_error *error_ignored);
static void incoming_byte_stream_publish_error(
    grpc_exec_ctx *exec_ctx, grpc_chttp2_incoming_byte_stream *bs,
    grpc_error *error);
static void incoming_byte_stream_unref(grpc_exec_ctx *exec_ctx,
                                       grpc_chttp2_incoming_byte_stream *bs);

static void benign_reclaimer_locked(grpc_exec_ctx *exec_ctx, void *t,
                                    grpc_error *error);
static void destructive_reclaimer_locked(grpc_exec_ctx *exec_ctx, void *t,
                                         grpc_error *error);

static void post_benign_reclaimer(grpc_exec_ctx *exec_ctx,
                                  grpc_chttp2_transport *t);
static void post_destructive_reclaimer(grpc_exec_ctx *exec_ctx,
                                       grpc_chttp2_transport *t);

static void close_transport_locked(grpc_exec_ctx *exec_ctx,
                                   grpc_chttp2_transport *t, grpc_error *error);
static void end_all_the_calls(grpc_exec_ctx *exec_ctx, grpc_chttp2_transport *t,
                              grpc_error *error);

static void start_bdp_ping_locked(grpc_exec_ctx *exec_ctx, void *tp,
                                  grpc_error *error);
static void finish_bdp_ping_locked(grpc_exec_ctx *exec_ctx, void *tp,
                                   grpc_error *error);

static void cancel_pings(grpc_exec_ctx *exec_ctx, grpc_chttp2_transport *t,
                         grpc_error *error);
static void send_ping_locked(grpc_exec_ctx *exec_ctx, grpc_chttp2_transport *t,
                             grpc_chttp2_ping_type ping_type,
                             grpc_closure *on_initiate,
                             grpc_closure *on_complete);
static void retry_initiate_ping_locked(grpc_exec_ctx *exec_ctx, void *tp,
                                       grpc_error *error);

#define DEFAULT_MIN_TIME_BETWEEN_PINGS_MS 0
#define DEFAULT_MAX_PINGS_BETWEEN_DATA 3
#define DEFAULT_MAX_PING_STRIKES 2
#define DEFAULT_MIN_PING_INTERVAL_WITHOUT_DATA_MS 300000 /* 5 minutes */

/** keepalive-relevant functions */
static void init_keepalive_ping_locked(grpc_exec_ctx *exec_ctx, void *arg,
                                       grpc_error *error);
static void start_keepalive_ping_locked(grpc_exec_ctx *exec_ctx, void *arg,
                                        grpc_error *error);
static void finish_keepalive_ping_locked(grpc_exec_ctx *exec_ctx, void *arg,
                                         grpc_error *error);
static void keepalive_watchdog_fired_locked(grpc_exec_ctx *exec_ctx, void *arg,
                                            grpc_error *error);

static void reset_byte_stream(grpc_exec_ctx *exec_ctx, void *arg,
                              grpc_error *error);

/*******************************************************************************
 * CONSTRUCTION/DESTRUCTION/REFCOUNTING
 */

static void destruct_transport(grpc_exec_ctx *exec_ctx,
                               grpc_chttp2_transport *t) {
  size_t i;

  grpc_endpoint_destroy(exec_ctx, t->ep);

  grpc_slice_buffer_destroy_internal(exec_ctx, &t->qbuf);

  grpc_slice_buffer_destroy_internal(exec_ctx, &t->outbuf);
  grpc_chttp2_hpack_compressor_destroy(exec_ctx, &t->hpack_compressor);

  grpc_slice_buffer_destroy_internal(exec_ctx, &t->read_buffer);
  grpc_chttp2_hpack_parser_destroy(exec_ctx, &t->hpack_parser);
  grpc_chttp2_goaway_parser_destroy(&t->goaway_parser);

  for (i = 0; i < STREAM_LIST_COUNT; i++) {
    GPR_ASSERT(t->lists[i].head == NULL);
    GPR_ASSERT(t->lists[i].tail == NULL);
  }

  GPR_ASSERT(grpc_chttp2_stream_map_size(&t->stream_map) == 0);

  grpc_chttp2_stream_map_destroy(&t->stream_map);
  grpc_connectivity_state_destroy(exec_ctx, &t->channel_callback.state_tracker);

  GRPC_COMBINER_UNREF(exec_ctx, t->combiner, "chttp2_transport");

  cancel_pings(exec_ctx, t,
               GRPC_ERROR_CREATE_FROM_STATIC_STRING("Transport destroyed"));

  while (t->write_cb_pool) {
    grpc_chttp2_write_cb *next = t->write_cb_pool->next;
    gpr_free(t->write_cb_pool);
    t->write_cb_pool = next;
  }

  gpr_free(t->ping_acks);
  gpr_free(t->peer_string);
  gpr_free(t);
}

#ifndef NDEBUG
void grpc_chttp2_unref_transport(grpc_exec_ctx *exec_ctx,
                                 grpc_chttp2_transport *t, const char *reason,
                                 const char *file, int line) {
  if (GRPC_TRACER_ON(grpc_trace_chttp2_refcount)) {
    gpr_atm val = gpr_atm_no_barrier_load(&t->refs.count);
    gpr_log(GPR_DEBUG, "chttp2:unref:%p %" PRIdPTR "->%" PRIdPTR " %s [%s:%d]",
            t, val, val - 1, reason, file, line);
  }
  if (!gpr_unref(&t->refs)) return;
  destruct_transport(exec_ctx, t);
}

void grpc_chttp2_ref_transport(grpc_chttp2_transport *t, const char *reason,
                               const char *file, int line) {
  if (GRPC_TRACER_ON(grpc_trace_chttp2_refcount)) {
    gpr_atm val = gpr_atm_no_barrier_load(&t->refs.count);
    gpr_log(GPR_DEBUG, "chttp2:  ref:%p %" PRIdPTR "->%" PRIdPTR " %s [%s:%d]",
            t, val, val + 1, reason, file, line);
  }
  gpr_ref(&t->refs);
}
#else
void grpc_chttp2_unref_transport(grpc_exec_ctx *exec_ctx,
                                 grpc_chttp2_transport *t) {
  if (!gpr_unref(&t->refs)) return;
  destruct_transport(exec_ctx, t);
}

void grpc_chttp2_ref_transport(grpc_chttp2_transport *t) { gpr_ref(&t->refs); }
#endif

static void init_transport(grpc_exec_ctx *exec_ctx, grpc_chttp2_transport *t,
                           const grpc_channel_args *channel_args,
                           grpc_endpoint *ep, bool is_client) {
  size_t i;
  int j;

  GPR_ASSERT(strlen(GRPC_CHTTP2_CLIENT_CONNECT_STRING) ==
             GRPC_CHTTP2_CLIENT_CONNECT_STRLEN);

  t->base.vtable = &vtable;
  t->ep = ep;
  /* one ref is for destroy */
  gpr_ref_init(&t->refs, 1);
  t->combiner = grpc_combiner_create();
  t->peer_string = grpc_endpoint_get_peer(ep);
  t->endpoint_reading = 1;
  t->next_stream_id = is_client ? 1 : 2;
  t->is_client = is_client;
  t->outgoing_window = DEFAULT_WINDOW;
  t->incoming_window = DEFAULT_WINDOW;
  t->deframe_state = is_client ? GRPC_DTS_FH_0 : GRPC_DTS_CLIENT_PREFIX_0;
  t->is_first_frame = true;
  grpc_connectivity_state_init(
      &t->channel_callback.state_tracker, GRPC_CHANNEL_READY,
      is_client ? "client_transport" : "server_transport");

  grpc_slice_buffer_init(&t->qbuf);

  grpc_slice_buffer_init(&t->outbuf);
  grpc_chttp2_hpack_compressor_init(&t->hpack_compressor);

  GRPC_CLOSURE_INIT(&t->read_action_locked, read_action_locked, t,
                    grpc_combiner_scheduler(t->combiner));
  GRPC_CLOSURE_INIT(&t->benign_reclaimer_locked, benign_reclaimer_locked, t,
                    grpc_combiner_scheduler(t->combiner));
  GRPC_CLOSURE_INIT(&t->destructive_reclaimer_locked,
                    destructive_reclaimer_locked, t,
                    grpc_combiner_scheduler(t->combiner));
  GRPC_CLOSURE_INIT(&t->retry_initiate_ping_locked, retry_initiate_ping_locked,
                    t, grpc_combiner_scheduler(t->combiner));
  GRPC_CLOSURE_INIT(&t->start_bdp_ping_locked, start_bdp_ping_locked, t,
                    grpc_combiner_scheduler(t->combiner));
  GRPC_CLOSURE_INIT(&t->finish_bdp_ping_locked, finish_bdp_ping_locked, t,
                    grpc_combiner_scheduler(t->combiner));
  GRPC_CLOSURE_INIT(&t->init_keepalive_ping_locked, init_keepalive_ping_locked,
                    t, grpc_combiner_scheduler(t->combiner));
  GRPC_CLOSURE_INIT(&t->start_keepalive_ping_locked,
                    start_keepalive_ping_locked, t,
                    grpc_combiner_scheduler(t->combiner));
  GRPC_CLOSURE_INIT(&t->finish_keepalive_ping_locked,
                    finish_keepalive_ping_locked, t,
                    grpc_combiner_scheduler(t->combiner));
  GRPC_CLOSURE_INIT(&t->keepalive_watchdog_fired_locked,
                    keepalive_watchdog_fired_locked, t,
                    grpc_combiner_scheduler(t->combiner));

  grpc_bdp_estimator_init(&t->bdp_estimator, t->peer_string);
  t->last_pid_update = gpr_now(GPR_CLOCK_MONOTONIC);
  grpc_pid_controller_init(
      &t->pid_controller,
      (grpc_pid_controller_args){.gain_p = 4,
                                 .gain_i = 8,
                                 .gain_d = 0,
                                 .initial_control_value = log2(DEFAULT_WINDOW),
                                 .min_control_value = -1,
                                 .max_control_value = 25,
                                 .integral_range = 10});

  grpc_chttp2_goaway_parser_init(&t->goaway_parser);
  grpc_chttp2_hpack_parser_init(exec_ctx, &t->hpack_parser);

  grpc_slice_buffer_init(&t->read_buffer);

  /* 8 is a random stab in the dark as to a good initial size: it's small enough
     that it shouldn't waste memory for infrequently used connections, yet
     large enough that the exponential growth should happen nicely when it's
     needed.
     TODO(ctiller): tune this */
  grpc_chttp2_stream_map_init(&t->stream_map, 8);

  /* copy in initial settings to all setting sets */
  for (i = 0; i < GRPC_CHTTP2_NUM_SETTINGS; i++) {
    for (j = 0; j < GRPC_NUM_SETTING_SETS; j++) {
      t->settings[j][i] = grpc_chttp2_settings_parameters[i].default_value;
    }
  }
  t->dirtied_local_settings = 1;
  /* Hack: it's common for implementations to assume 65536 bytes initial send
     window -- this should by rights be 0 */
  t->force_send_settings = 1 << GRPC_CHTTP2_SETTINGS_INITIAL_WINDOW_SIZE;
  t->sent_local_settings = 0;
  t->write_buffer_size = DEFAULT_WINDOW;
  t->enable_bdp_probe = true;

  if (is_client) {
    grpc_slice_buffer_add(&t->outbuf, grpc_slice_from_copied_string(
                                          GRPC_CHTTP2_CLIENT_CONNECT_STRING));
    grpc_chttp2_initiate_write(exec_ctx, t, "initial_write");
  }

  /* configure http2 the way we like it */
  if (is_client) {
    queue_setting_update(exec_ctx, t, GRPC_CHTTP2_SETTINGS_ENABLE_PUSH, 0);
    queue_setting_update(exec_ctx, t,
                         GRPC_CHTTP2_SETTINGS_MAX_CONCURRENT_STREAMS, 0);
  }
  queue_setting_update(exec_ctx, t, GRPC_CHTTP2_SETTINGS_INITIAL_WINDOW_SIZE,
                       DEFAULT_WINDOW);
  queue_setting_update(exec_ctx, t, GRPC_CHTTP2_SETTINGS_MAX_HEADER_LIST_SIZE,
                       DEFAULT_MAX_HEADER_LIST_SIZE);
  queue_setting_update(exec_ctx, t,
                       GRPC_CHTTP2_SETTINGS_GRPC_ALLOW_TRUE_BINARY_METADATA, 1);

  t->ping_policy = (grpc_chttp2_repeated_ping_policy){
      .max_pings_without_data = DEFAULT_MAX_PINGS_BETWEEN_DATA,
      .min_time_between_pings =
          gpr_time_from_millis(DEFAULT_MIN_TIME_BETWEEN_PINGS_MS, GPR_TIMESPAN),
      .max_ping_strikes = DEFAULT_MAX_PING_STRIKES,
      .min_ping_interval_without_data = gpr_time_from_millis(
          DEFAULT_MIN_PING_INTERVAL_WITHOUT_DATA_MS, GPR_TIMESPAN),
  };

  /* Keepalive setting */
  if (t->is_client) {
    t->keepalive_time =
        g_default_client_keepalive_time_ms == INT_MAX
            ? gpr_inf_future(GPR_TIMESPAN)
            : gpr_time_from_millis(g_default_client_keepalive_time_ms,
                                   GPR_TIMESPAN);
    t->keepalive_timeout =
        g_default_client_keepalive_timeout_ms == INT_MAX
            ? gpr_inf_future(GPR_TIMESPAN)
            : gpr_time_from_millis(g_default_client_keepalive_timeout_ms,
                                   GPR_TIMESPAN);
  } else {
    t->keepalive_time =
        g_default_server_keepalive_time_ms == INT_MAX
            ? gpr_inf_future(GPR_TIMESPAN)
            : gpr_time_from_millis(g_default_server_keepalive_time_ms,
                                   GPR_TIMESPAN);
    t->keepalive_timeout =
        g_default_server_keepalive_timeout_ms == INT_MAX
            ? gpr_inf_future(GPR_TIMESPAN)
            : gpr_time_from_millis(g_default_server_keepalive_timeout_ms,
                                   GPR_TIMESPAN);
  }
  t->keepalive_permit_without_calls = g_default_keepalive_permit_without_calls;

  t->opt_target = GRPC_CHTTP2_OPTIMIZE_FOR_LATENCY;

  if (channel_args) {
    for (i = 0; i < channel_args->num_args; i++) {
      if (0 == strcmp(channel_args->args[i].key,
                      GRPC_ARG_HTTP2_INITIAL_SEQUENCE_NUMBER)) {
        const grpc_integer_options options = {-1, 0, INT_MAX};
        const int value =
            grpc_channel_arg_get_integer(&channel_args->args[i], options);
        if (value >= 0) {
          if ((t->next_stream_id & 1) != (value & 1)) {
            gpr_log(GPR_ERROR, "%s: low bit must be %d on %s",
                    GRPC_ARG_HTTP2_INITIAL_SEQUENCE_NUMBER,
                    t->next_stream_id & 1, is_client ? "client" : "server");
          } else {
            t->next_stream_id = (uint32_t)value;
          }
        }
      } else if (0 == strcmp(channel_args->args[i].key,
                             GRPC_ARG_HTTP2_HPACK_TABLE_SIZE_ENCODER)) {
        const grpc_integer_options options = {-1, 0, INT_MAX};
        const int value =
            grpc_channel_arg_get_integer(&channel_args->args[i], options);
        if (value >= 0) {
          grpc_chttp2_hpack_compressor_set_max_usable_size(&t->hpack_compressor,
                                                           (uint32_t)value);
        }
      } else if (0 == strcmp(channel_args->args[i].key,
                             GRPC_ARG_HTTP2_MAX_PINGS_WITHOUT_DATA)) {
        t->ping_policy.max_pings_without_data = grpc_channel_arg_get_integer(
            &channel_args->args[i],
            (grpc_integer_options){DEFAULT_MAX_PINGS_BETWEEN_DATA, 0, INT_MAX});
      } else if (0 == strcmp(channel_args->args[i].key,
                             GRPC_ARG_HTTP2_MAX_PING_STRIKES)) {
        t->ping_policy.max_ping_strikes = grpc_channel_arg_get_integer(
            &channel_args->args[i],
            (grpc_integer_options){DEFAULT_MAX_PING_STRIKES, 0, INT_MAX});
      } else if (0 == strcmp(channel_args->args[i].key,
                             GRPC_ARG_HTTP2_MIN_TIME_BETWEEN_PINGS_MS)) {
        t->ping_policy.min_time_between_pings = gpr_time_from_millis(
            grpc_channel_arg_get_integer(
                &channel_args->args[i],
                (grpc_integer_options){DEFAULT_MIN_TIME_BETWEEN_PINGS_MS, 0,
                                       INT_MAX}),
            GPR_TIMESPAN);
      } else if (0 ==
                 strcmp(channel_args->args[i].key,
                        GRPC_ARG_HTTP2_MIN_PING_INTERVAL_WITHOUT_DATA_MS)) {
        t->ping_policy.min_ping_interval_without_data = gpr_time_from_millis(
            grpc_channel_arg_get_integer(
                &channel_args->args[i],
                (grpc_integer_options){
                    DEFAULT_MIN_PING_INTERVAL_WITHOUT_DATA_MS, 0, INT_MAX}),
            GPR_TIMESPAN);
      } else if (0 == strcmp(channel_args->args[i].key,
                             GRPC_ARG_HTTP2_WRITE_BUFFER_SIZE)) {
        t->write_buffer_size = (uint32_t)grpc_channel_arg_get_integer(
            &channel_args->args[i],
            (grpc_integer_options){0, 0, MAX_WRITE_BUFFER_SIZE});
      } else if (0 ==
                 strcmp(channel_args->args[i].key, GRPC_ARG_HTTP2_BDP_PROBE)) {
        t->enable_bdp_probe = grpc_channel_arg_get_integer(
            &channel_args->args[i], (grpc_integer_options){1, 0, 1});
      } else if (0 == strcmp(channel_args->args[i].key,
                             GRPC_ARG_KEEPALIVE_TIME_MS)) {
        const int value = grpc_channel_arg_get_integer(
            &channel_args->args[i],
            (grpc_integer_options){t->is_client
                                       ? g_default_client_keepalive_time_ms
                                       : g_default_server_keepalive_time_ms,
                                   1, INT_MAX});
        t->keepalive_time = value == INT_MAX
                                ? gpr_inf_future(GPR_TIMESPAN)
                                : gpr_time_from_millis(value, GPR_TIMESPAN);
      } else if (0 == strcmp(channel_args->args[i].key,
                             GRPC_ARG_KEEPALIVE_TIMEOUT_MS)) {
        const int value = grpc_channel_arg_get_integer(
            &channel_args->args[i],
            (grpc_integer_options){t->is_client
                                       ? g_default_client_keepalive_timeout_ms
                                       : g_default_server_keepalive_timeout_ms,
                                   0, INT_MAX});
        t->keepalive_timeout = value == INT_MAX
                                   ? gpr_inf_future(GPR_TIMESPAN)
                                   : gpr_time_from_millis(value, GPR_TIMESPAN);
      } else if (0 == strcmp(channel_args->args[i].key,
                             GRPC_ARG_KEEPALIVE_PERMIT_WITHOUT_CALLS)) {
        t->keepalive_permit_without_calls =
            (uint32_t)grpc_channel_arg_get_integer(
                &channel_args->args[i], (grpc_integer_options){0, 0, 1});
      } else if (0 == strcmp(channel_args->args[i].key,
                             GRPC_ARG_OPTIMIZATION_TARGET)) {
        if (channel_args->args[i].type != GRPC_ARG_STRING) {
          gpr_log(GPR_ERROR, "%s should be a string",
                  GRPC_ARG_OPTIMIZATION_TARGET);
        } else if (0 == strcmp(channel_args->args[i].value.string, "blend")) {
          t->opt_target = GRPC_CHTTP2_OPTIMIZE_FOR_LATENCY;
        } else if (0 == strcmp(channel_args->args[i].value.string, "latency")) {
          t->opt_target = GRPC_CHTTP2_OPTIMIZE_FOR_LATENCY;
        } else if (0 ==
                   strcmp(channel_args->args[i].value.string, "throughput")) {
          t->opt_target = GRPC_CHTTP2_OPTIMIZE_FOR_THROUGHPUT;
        } else {
          gpr_log(GPR_ERROR, "%s value '%s' unknown, assuming 'blend'",
                  GRPC_ARG_OPTIMIZATION_TARGET,
                  channel_args->args[i].value.string);
        }
      } else {
        static const struct {
          const char *channel_arg_name;
          grpc_chttp2_setting_id setting_id;
          grpc_integer_options integer_options;
          bool availability[2] /* server, client */;
        } settings_map[] = {
            {GRPC_ARG_MAX_CONCURRENT_STREAMS,
             GRPC_CHTTP2_SETTINGS_MAX_CONCURRENT_STREAMS,
             {-1, 0, INT32_MAX},
             {true, false}},
            {GRPC_ARG_HTTP2_HPACK_TABLE_SIZE_DECODER,
             GRPC_CHTTP2_SETTINGS_HEADER_TABLE_SIZE,
             {-1, 0, INT32_MAX},
             {true, true}},
            {GRPC_ARG_MAX_METADATA_SIZE,
             GRPC_CHTTP2_SETTINGS_MAX_HEADER_LIST_SIZE,
             {-1, 0, INT32_MAX},
             {true, true}},
            {GRPC_ARG_HTTP2_MAX_FRAME_SIZE,
             GRPC_CHTTP2_SETTINGS_MAX_FRAME_SIZE,
             {-1, 16384, 16777215},
             {true, true}},
            {GRPC_ARG_HTTP2_ENABLE_TRUE_BINARY,
             GRPC_CHTTP2_SETTINGS_GRPC_ALLOW_TRUE_BINARY_METADATA,
             {1, 0, 1},
             {true, true}},
            {GRPC_ARG_HTTP2_STREAM_LOOKAHEAD_BYTES,
             GRPC_CHTTP2_SETTINGS_INITIAL_WINDOW_SIZE,
             {-1, 5, INT32_MAX},
             {true, true}}};
        for (j = 0; j < (int)GPR_ARRAY_SIZE(settings_map); j++) {
          if (0 == strcmp(channel_args->args[i].key,
                          settings_map[j].channel_arg_name)) {
            if (!settings_map[j].availability[is_client]) {
              gpr_log(GPR_DEBUG, "%s is not available on %s",
                      settings_map[j].channel_arg_name,
                      is_client ? "clients" : "servers");
            } else {
              int value = grpc_channel_arg_get_integer(
                  &channel_args->args[i], settings_map[j].integer_options);
              if (value >= 0) {
                queue_setting_update(exec_ctx, t, settings_map[j].setting_id,
                                     (uint32_t)value);
              }
            }
            break;
          }
        }
      }
    }
  }

  GRPC_CLOSURE_INIT(&t->write_action, write_action, t,
                    t->opt_target == GRPC_CHTTP2_OPTIMIZE_FOR_THROUGHPUT
                        ? grpc_executor_scheduler
                        : grpc_schedule_on_exec_ctx);

  t->ping_state.pings_before_data_required =
      t->ping_policy.max_pings_without_data;
  t->ping_state.is_delayed_ping_timer_set = false;

  t->ping_recv_state.last_ping_recv_time = gpr_inf_past(GPR_CLOCK_MONOTONIC);
  t->ping_recv_state.ping_strikes = 0;

  /* Start keepalive pings */
  if (gpr_time_cmp(t->keepalive_time, gpr_inf_future(GPR_TIMESPAN)) != 0) {
    t->keepalive_state = GRPC_CHTTP2_KEEPALIVE_STATE_WAITING;
    GRPC_CHTTP2_REF_TRANSPORT(t, "init keepalive ping");
    grpc_timer_init(
        exec_ctx, &t->keepalive_ping_timer,
        gpr_time_add(gpr_now(GPR_CLOCK_MONOTONIC), t->keepalive_time),
        &t->init_keepalive_ping_locked, gpr_now(GPR_CLOCK_MONOTONIC));
  } else {
    /* Use GRPC_CHTTP2_KEEPALIVE_STATE_DISABLED to indicate there are no
       inflight keeaplive timers */
    t->keepalive_state = GRPC_CHTTP2_KEEPALIVE_STATE_DISABLED;
  }

  grpc_chttp2_initiate_write(exec_ctx, t, "init");
  post_benign_reclaimer(exec_ctx, t);
}

static void destroy_transport_locked(grpc_exec_ctx *exec_ctx, void *tp,
                                     grpc_error *error) {
  grpc_chttp2_transport *t = tp;
  t->destroying = 1;
  close_transport_locked(
      exec_ctx, t,
      grpc_error_set_int(
          GRPC_ERROR_CREATE_FROM_STATIC_STRING("Transport destroyed"),
          GRPC_ERROR_INT_OCCURRED_DURING_WRITE, t->write_state));
  GRPC_CHTTP2_UNREF_TRANSPORT(exec_ctx, t, "destroy");
}

static void destroy_transport(grpc_exec_ctx *exec_ctx, grpc_transport *gt) {
  grpc_chttp2_transport *t = (grpc_chttp2_transport *)gt;
  GRPC_CLOSURE_SCHED(exec_ctx,
                     GRPC_CLOSURE_CREATE(destroy_transport_locked, t,
                                         grpc_combiner_scheduler(t->combiner)),
                     GRPC_ERROR_NONE);
}

static void close_transport_locked(grpc_exec_ctx *exec_ctx,
                                   grpc_chttp2_transport *t,
                                   grpc_error *error) {
  if (!t->closed) {
    if (!grpc_error_has_clear_grpc_status(error)) {
      error = grpc_error_set_int(error, GRPC_ERROR_INT_GRPC_STATUS,
                                 GRPC_STATUS_UNAVAILABLE);
    }
    if (t->write_state != GRPC_CHTTP2_WRITE_STATE_IDLE) {
      if (t->close_transport_on_writes_finished == NULL) {
        t->close_transport_on_writes_finished =
            GRPC_ERROR_CREATE_FROM_STATIC_STRING(
                "Delayed close due to in-progress write");
      }
      t->close_transport_on_writes_finished =
          grpc_error_add_child(t->close_transport_on_writes_finished, error);
      return;
    }
    t->closed = 1;
    connectivity_state_set(exec_ctx, t, GRPC_CHANNEL_SHUTDOWN,
                           GRPC_ERROR_REF(error), "close_transport");
    grpc_endpoint_shutdown(exec_ctx, t->ep, GRPC_ERROR_REF(error));
    switch (t->keepalive_state) {
      case GRPC_CHTTP2_KEEPALIVE_STATE_WAITING:
        grpc_timer_cancel(exec_ctx, &t->keepalive_ping_timer);
        break;
      case GRPC_CHTTP2_KEEPALIVE_STATE_PINGING:
        grpc_timer_cancel(exec_ctx, &t->keepalive_ping_timer);
        grpc_timer_cancel(exec_ctx, &t->keepalive_watchdog_timer);
        break;
      case GRPC_CHTTP2_KEEPALIVE_STATE_DYING:
      case GRPC_CHTTP2_KEEPALIVE_STATE_DISABLED:
        /* keepalive timers are not set in these two states */
        break;
    }

    /* flush writable stream list to avoid dangling references */
    grpc_chttp2_stream *s;
    while (grpc_chttp2_list_pop_writable_stream(t, &s)) {
      GRPC_CHTTP2_STREAM_UNREF(exec_ctx, s, "chttp2_writing:close");
    }
    end_all_the_calls(exec_ctx, t, GRPC_ERROR_REF(error));
    cancel_pings(exec_ctx, t, GRPC_ERROR_REF(error));
  }
  GRPC_ERROR_UNREF(error);
}

#ifndef NDEBUG
void grpc_chttp2_stream_ref(grpc_chttp2_stream *s, const char *reason) {
  grpc_stream_ref(s->refcount, reason);
}
void grpc_chttp2_stream_unref(grpc_exec_ctx *exec_ctx, grpc_chttp2_stream *s,
                              const char *reason) {
  grpc_stream_unref(exec_ctx, s->refcount, reason);
}
#else
void grpc_chttp2_stream_ref(grpc_chttp2_stream *s) {
  grpc_stream_ref(s->refcount);
}
void grpc_chttp2_stream_unref(grpc_exec_ctx *exec_ctx, grpc_chttp2_stream *s) {
  grpc_stream_unref(exec_ctx, s->refcount);
}
#endif

static int init_stream(grpc_exec_ctx *exec_ctx, grpc_transport *gt,
                       grpc_stream *gs, grpc_stream_refcount *refcount,
                       const void *server_data, gpr_arena *arena) {
  GPR_TIMER_BEGIN("init_stream", 0);
  grpc_chttp2_transport *t = (grpc_chttp2_transport *)gt;
  grpc_chttp2_stream *s = (grpc_chttp2_stream *)gs;

  s->t = t;
  s->refcount = refcount;
  /* We reserve one 'active stream' that's dropped when the stream is
     read-closed. The others are for incoming_byte_streams that are actively
     reading */
  GRPC_CHTTP2_STREAM_REF(s, "chttp2");

  grpc_chttp2_incoming_metadata_buffer_init(&s->metadata_buffer[0], arena);
  grpc_chttp2_incoming_metadata_buffer_init(&s->metadata_buffer[1], arena);
  grpc_chttp2_data_parser_init(&s->data_parser);
  grpc_slice_buffer_init(&s->flow_controlled_buffer);
  s->deadline = gpr_inf_future(GPR_CLOCK_MONOTONIC);
  GRPC_CLOSURE_INIT(&s->complete_fetch_locked, complete_fetch_locked, s,
                    grpc_schedule_on_exec_ctx);
  grpc_slice_buffer_init(&s->unprocessed_incoming_frames_buffer);
  grpc_slice_buffer_init(&s->frame_storage);
  s->pending_byte_stream = false;
  GRPC_CLOSURE_INIT(&s->reset_byte_stream, reset_byte_stream, s,
                    grpc_combiner_scheduler(t->combiner));

  GRPC_CHTTP2_REF_TRANSPORT(t, "stream");

  if (server_data) {
    s->id = (uint32_t)(uintptr_t)server_data;
    *t->accepting_stream = s;
    grpc_chttp2_stream_map_add(&t->stream_map, s->id, s);
    post_destructive_reclaimer(exec_ctx, t);
  }

  GPR_TIMER_END("init_stream", 0);

  return 0;
}

static void destroy_stream_locked(grpc_exec_ctx *exec_ctx, void *sp,
                                  grpc_error *error) {
  grpc_chttp2_stream *s = sp;
  grpc_chttp2_transport *t = s->t;

  GPR_TIMER_BEGIN("destroy_stream", 0);

  GPR_ASSERT((s->write_closed && s->read_closed) || s->id == 0);
  if (s->id != 0) {
    GPR_ASSERT(grpc_chttp2_stream_map_find(&t->stream_map, s->id) == NULL);
  }

  grpc_slice_buffer_destroy_internal(exec_ctx,
                                     &s->unprocessed_incoming_frames_buffer);
  grpc_slice_buffer_destroy_internal(exec_ctx, &s->frame_storage);

  grpc_chttp2_list_remove_stalled_by_transport(t, s);
  grpc_chttp2_list_remove_stalled_by_stream(t, s);

  for (int i = 0; i < STREAM_LIST_COUNT; i++) {
    if (s->included[i]) {
      gpr_log(GPR_ERROR, "%s stream %d still included in list %d",
              t->is_client ? "client" : "server", s->id, i);
      abort();
    }
  }

  GPR_ASSERT(s->send_initial_metadata_finished == NULL);
  GPR_ASSERT(s->fetching_send_message == NULL);
  GPR_ASSERT(s->send_trailing_metadata_finished == NULL);
  GPR_ASSERT(s->recv_initial_metadata_ready == NULL);
  GPR_ASSERT(s->recv_message_ready == NULL);
  GPR_ASSERT(s->recv_trailing_metadata_finished == NULL);
  grpc_chttp2_data_parser_destroy(exec_ctx, &s->data_parser);
  grpc_chttp2_incoming_metadata_buffer_destroy(exec_ctx,
                                               &s->metadata_buffer[0]);
  grpc_chttp2_incoming_metadata_buffer_destroy(exec_ctx,
                                               &s->metadata_buffer[1]);
  grpc_slice_buffer_destroy_internal(exec_ctx, &s->flow_controlled_buffer);
  GRPC_ERROR_UNREF(s->read_closed_error);
  GRPC_ERROR_UNREF(s->write_closed_error);
  GRPC_ERROR_UNREF(s->byte_stream_error);

  if (s->incoming_window_delta > 0) {
    GRPC_CHTTP2_FLOW_DEBIT_STREAM_INCOMING_WINDOW_DELTA(
        "destroy", t, s, s->incoming_window_delta);
  } else if (s->incoming_window_delta < 0) {
    GRPC_CHTTP2_FLOW_CREDIT_STREAM_INCOMING_WINDOW_DELTA(
        "destroy", t, s, -s->incoming_window_delta);
  }

  GRPC_CHTTP2_UNREF_TRANSPORT(exec_ctx, t, "stream");

  GPR_TIMER_END("destroy_stream", 0);

  GRPC_CLOSURE_SCHED(exec_ctx, s->destroy_stream_arg, GRPC_ERROR_NONE);
}

static void destroy_stream(grpc_exec_ctx *exec_ctx, grpc_transport *gt,
                           grpc_stream *gs,
                           grpc_closure *then_schedule_closure) {
  GPR_TIMER_BEGIN("destroy_stream", 0);
  grpc_chttp2_transport *t = (grpc_chttp2_transport *)gt;
  grpc_chttp2_stream *s = (grpc_chttp2_stream *)gs;

  s->destroy_stream_arg = then_schedule_closure;
  GRPC_CLOSURE_SCHED(
      exec_ctx, GRPC_CLOSURE_INIT(&s->destroy_stream, destroy_stream_locked, s,
                                  grpc_combiner_scheduler(t->combiner)),
      GRPC_ERROR_NONE);
  GPR_TIMER_END("destroy_stream", 0);
}

grpc_chttp2_stream *grpc_chttp2_parsing_lookup_stream(grpc_chttp2_transport *t,
                                                      uint32_t id) {
  return grpc_chttp2_stream_map_find(&t->stream_map, id);
}

grpc_chttp2_stream *grpc_chttp2_parsing_accept_stream(grpc_exec_ctx *exec_ctx,
                                                      grpc_chttp2_transport *t,
                                                      uint32_t id) {
  if (t->channel_callback.accept_stream == NULL) {
    return NULL;
  }
  grpc_chttp2_stream *accepting;
  GPR_ASSERT(t->accepting_stream == NULL);
  t->accepting_stream = &accepting;
  t->channel_callback.accept_stream(exec_ctx,
                                    t->channel_callback.accept_stream_user_data,
                                    &t->base, (void *)(uintptr_t)id);
  t->accepting_stream = NULL;
  return accepting;
}

/*******************************************************************************
 * OUTPUT PROCESSING
 */

static const char *write_state_name(grpc_chttp2_write_state st) {
  switch (st) {
    case GRPC_CHTTP2_WRITE_STATE_IDLE:
      return "IDLE";
    case GRPC_CHTTP2_WRITE_STATE_WRITING:
      return "WRITING";
    case GRPC_CHTTP2_WRITE_STATE_WRITING_WITH_MORE:
      return "WRITING+MORE";
  }
  GPR_UNREACHABLE_CODE(return "UNKNOWN");
}

static void set_write_state(grpc_exec_ctx *exec_ctx, grpc_chttp2_transport *t,
                            grpc_chttp2_write_state st, const char *reason) {
  GRPC_CHTTP2_IF_TRACING(gpr_log(GPR_DEBUG, "W:%p %s state %s -> %s [%s]", t,
                                 t->is_client ? "CLIENT" : "SERVER",
                                 write_state_name(t->write_state),
                                 write_state_name(st), reason));
  t->write_state = st;
  if (st == GRPC_CHTTP2_WRITE_STATE_IDLE) {
    GRPC_CLOSURE_LIST_SCHED(exec_ctx, &t->run_after_write);
    if (t->close_transport_on_writes_finished != NULL) {
      grpc_error *err = t->close_transport_on_writes_finished;
      t->close_transport_on_writes_finished = NULL;
      close_transport_locked(exec_ctx, t, err);
    }
  }
}

void grpc_chttp2_initiate_write(grpc_exec_ctx *exec_ctx,
                                grpc_chttp2_transport *t, const char *reason) {
  GPR_TIMER_BEGIN("grpc_chttp2_initiate_write", 0);

  switch (t->write_state) {
    case GRPC_CHTTP2_WRITE_STATE_IDLE:
      set_write_state(exec_ctx, t, GRPC_CHTTP2_WRITE_STATE_WRITING, reason);
      GRPC_CHTTP2_REF_TRANSPORT(t, "writing");
      GRPC_CLOSURE_SCHED(
          exec_ctx,
          GRPC_CLOSURE_INIT(&t->write_action_begin_locked,
                            write_action_begin_locked, t,
                            grpc_combiner_finally_scheduler(t->combiner)),
          GRPC_ERROR_NONE);
      break;
    case GRPC_CHTTP2_WRITE_STATE_WRITING:
      set_write_state(exec_ctx, t, GRPC_CHTTP2_WRITE_STATE_WRITING_WITH_MORE,
                      reason);
      break;
    case GRPC_CHTTP2_WRITE_STATE_WRITING_WITH_MORE:
      break;
  }
  GPR_TIMER_END("grpc_chttp2_initiate_write", 0);
}

void grpc_chttp2_become_writable(
    grpc_exec_ctx *exec_ctx, grpc_chttp2_transport *t, grpc_chttp2_stream *s,
    grpc_chttp2_stream_write_type stream_write_type, const char *reason) {
  if (!t->closed && grpc_chttp2_list_add_writable_stream(t, s)) {
    GRPC_CHTTP2_STREAM_REF(s, "chttp2_writing:become");
  }
  switch (stream_write_type) {
    case GRPC_CHTTP2_STREAM_WRITE_PIGGYBACK:
      break;
    case GRPC_CHTTP2_STREAM_WRITE_INITIATE_COVERED:
      grpc_chttp2_initiate_write(exec_ctx, t, reason);
      break;
    case GRPC_CHTTP2_STREAM_WRITE_INITIATE_UNCOVERED:
      grpc_chttp2_initiate_write(exec_ctx, t, reason);
      break;
  }
}

static void write_action_begin_locked(grpc_exec_ctx *exec_ctx, void *gt,
                                      grpc_error *error_ignored) {
  GPR_TIMER_BEGIN("write_action_begin_locked", 0);
  grpc_chttp2_transport *t = gt;
  GPR_ASSERT(t->write_state != GRPC_CHTTP2_WRITE_STATE_IDLE);
  switch (t->closed ? GRPC_CHTTP2_NOTHING_TO_WRITE
                    : grpc_chttp2_begin_write(exec_ctx, t)) {
    case GRPC_CHTTP2_NOTHING_TO_WRITE:
      set_write_state(exec_ctx, t, GRPC_CHTTP2_WRITE_STATE_IDLE,
                      "begin writing nothing");
      GRPC_CHTTP2_UNREF_TRANSPORT(exec_ctx, t, "writing");
      break;
    case GRPC_CHTTP2_PARTIAL_WRITE:
      set_write_state(exec_ctx, t, GRPC_CHTTP2_WRITE_STATE_WRITING_WITH_MORE,
                      "begin writing partial");
      GRPC_CLOSURE_SCHED(exec_ctx, &t->write_action, GRPC_ERROR_NONE);
      break;
    case GRPC_CHTTP2_FULL_WRITE:
      set_write_state(exec_ctx, t, GRPC_CHTTP2_WRITE_STATE_WRITING,
                      "begin writing");
      GRPC_CLOSURE_SCHED(exec_ctx, &t->write_action, GRPC_ERROR_NONE);
      break;
  }
  GPR_TIMER_END("write_action_begin_locked", 0);
}

static void write_action(grpc_exec_ctx *exec_ctx, void *gt, grpc_error *error) {
  grpc_chttp2_transport *t = gt;
  GPR_TIMER_BEGIN("write_action", 0);
  grpc_endpoint_write(
<<<<<<< HEAD
      exec_ctx, t->ep, &t->outbuf, t->write_is_covered,
      grpc_closure_init(&t->write_action_end_locked, write_action_end_locked, t,
                        grpc_combiner_scheduler(t->combiner, false)));
=======
      exec_ctx, t->ep, &t->outbuf,
      GRPC_CLOSURE_INIT(&t->write_action_end_locked, write_action_end_locked, t,
                        grpc_combiner_scheduler(t->combiner)));
>>>>>>> 809fbfdc
  GPR_TIMER_END("write_action", 0);
}

static void write_action_end_locked(grpc_exec_ctx *exec_ctx, void *tp,
                                    grpc_error *error) {
  GPR_TIMER_BEGIN("terminate_writing_with_lock", 0);
  grpc_chttp2_transport *t = tp;

  if (error != GRPC_ERROR_NONE) {
    close_transport_locked(exec_ctx, t, GRPC_ERROR_REF(error));
  }

  if (t->sent_goaway_state == GRPC_CHTTP2_GOAWAY_SEND_SCHEDULED) {
    t->sent_goaway_state = GRPC_CHTTP2_GOAWAY_SENT;
    if (grpc_chttp2_stream_map_size(&t->stream_map) == 0) {
      close_transport_locked(
          exec_ctx, t, GRPC_ERROR_CREATE_FROM_STATIC_STRING("goaway sent"));
    }
  }

  switch (t->write_state) {
    case GRPC_CHTTP2_WRITE_STATE_IDLE:
      GPR_UNREACHABLE_CODE(break);
    case GRPC_CHTTP2_WRITE_STATE_WRITING:
      GPR_TIMER_MARK("state=writing", 0);
      set_write_state(exec_ctx, t, GRPC_CHTTP2_WRITE_STATE_IDLE,
                      "finish writing");
      break;
    case GRPC_CHTTP2_WRITE_STATE_WRITING_WITH_MORE:
      GPR_TIMER_MARK("state=writing_stale_no_poller", 0);
      set_write_state(exec_ctx, t, GRPC_CHTTP2_WRITE_STATE_WRITING,
                      "continue writing [!covered]");
      GRPC_CHTTP2_REF_TRANSPORT(t, "writing");
      GRPC_CLOSURE_RUN(
          exec_ctx,
          GRPC_CLOSURE_INIT(&t->write_action_begin_locked,
                            write_action_begin_locked, t,
                            grpc_combiner_finally_scheduler(t->combiner)),
          GRPC_ERROR_NONE);
      break;
  }

  grpc_chttp2_end_write(exec_ctx, t, GRPC_ERROR_REF(error));

  GRPC_CHTTP2_UNREF_TRANSPORT(exec_ctx, t, "writing");
  GPR_TIMER_END("terminate_writing_with_lock", 0);
}

// Dirties an HTTP2 setting to be sent out next time a writing path occurs.
// If the change needs to occur immediately, manually initiate a write.
static void queue_setting_update(grpc_exec_ctx *exec_ctx,
                                 grpc_chttp2_transport *t,
                                 grpc_chttp2_setting_id id, uint32_t value) {
  const grpc_chttp2_setting_parameters *sp =
      &grpc_chttp2_settings_parameters[id];
  uint32_t use_value = GPR_CLAMP(value, sp->min_value, sp->max_value);
  if (use_value != value) {
    gpr_log(GPR_INFO, "Requested parameter %s clamped from %d to %d", sp->name,
            value, use_value);
  }
  if (use_value != t->settings[GRPC_LOCAL_SETTINGS][id]) {
    t->settings[GRPC_LOCAL_SETTINGS][id] = use_value;
    t->dirtied_local_settings = 1;
  }
}

void grpc_chttp2_add_incoming_goaway(grpc_exec_ctx *exec_ctx,
                                     grpc_chttp2_transport *t,
                                     uint32_t goaway_error,
                                     grpc_slice goaway_text) {
  // GRPC_CHTTP2_IF_TRACING(
  //     gpr_log(GPR_DEBUG, "got goaway [%d]: %s", goaway_error, msg));
  t->seen_goaway = 1;

  /* When a client receives a GOAWAY with error code ENHANCE_YOUR_CALM and debug
   * data equal to "too_many_pings", it should log the occurrence at a log level
   * that is enabled by default and double the configured KEEPALIVE_TIME used
   * for new connections on that channel. */
  if (t->is_client && goaway_error == GRPC_HTTP2_ENHANCE_YOUR_CALM &&
      grpc_slice_str_cmp(goaway_text, "too_many_pings") == 0) {
    gpr_log(GPR_ERROR,
            "Received a GOAWAY with error code ENHANCE_YOUR_CALM and debug "
            "data equal to \"too_many_pings\"");
    double current_keepalive_time_ms =
        gpr_timespec_to_micros(t->keepalive_time) / 1000;
    t->keepalive_time =
        current_keepalive_time_ms > INT_MAX / KEEPALIVE_TIME_BACKOFF_MULTIPLIER
            ? gpr_inf_future(GPR_TIMESPAN)
            : gpr_time_from_millis((int64_t)(current_keepalive_time_ms *
                                             KEEPALIVE_TIME_BACKOFF_MULTIPLIER),
                                   GPR_TIMESPAN);
  }

  /* lie: use transient failure from the transport to indicate goaway has been
   * received */
  connectivity_state_set(
      exec_ctx, t, GRPC_CHANNEL_TRANSIENT_FAILURE,
      grpc_error_set_str(
          grpc_error_set_int(
              GRPC_ERROR_CREATE_FROM_STATIC_STRING("GOAWAY received"),
              GRPC_ERROR_INT_HTTP2_ERROR, (intptr_t)goaway_error),
          GRPC_ERROR_STR_RAW_BYTES, goaway_text),
      "got_goaway");
}

static void maybe_start_some_streams(grpc_exec_ctx *exec_ctx,
                                     grpc_chttp2_transport *t) {
  grpc_chttp2_stream *s;
  /* start streams where we have free grpc_chttp2_stream ids and free
   * concurrency */
  while (t->next_stream_id <= MAX_CLIENT_STREAM_ID &&
         grpc_chttp2_stream_map_size(&t->stream_map) <
             t->settings[GRPC_PEER_SETTINGS]
                        [GRPC_CHTTP2_SETTINGS_MAX_CONCURRENT_STREAMS] &&
         grpc_chttp2_list_pop_waiting_for_concurrency(t, &s)) {
    /* safe since we can't (legally) be parsing this stream yet */
    GRPC_CHTTP2_IF_TRACING(gpr_log(
        GPR_DEBUG, "HTTP:%s: Allocating new grpc_chttp2_stream %p to id %d",
        t->is_client ? "CLI" : "SVR", s, t->next_stream_id));

    GPR_ASSERT(s->id == 0);
    s->id = t->next_stream_id;
    t->next_stream_id += 2;

    if (t->next_stream_id >= MAX_CLIENT_STREAM_ID) {
      connectivity_state_set(
          exec_ctx, t, GRPC_CHANNEL_TRANSIENT_FAILURE,
          GRPC_ERROR_CREATE_FROM_STATIC_STRING("Stream IDs exhausted"),
          "no_more_stream_ids");
    }

    grpc_chttp2_stream_map_add(&t->stream_map, s->id, s);
    post_destructive_reclaimer(exec_ctx, t);
    grpc_chttp2_become_writable(exec_ctx, t, s,
                                GRPC_CHTTP2_STREAM_WRITE_INITIATE_COVERED,
                                "new_stream");
  }
  /* cancel out streams that will never be started */
  while (t->next_stream_id >= MAX_CLIENT_STREAM_ID &&
         grpc_chttp2_list_pop_waiting_for_concurrency(t, &s)) {
    grpc_chttp2_cancel_stream(
        exec_ctx, t, s,
        grpc_error_set_int(
            GRPC_ERROR_CREATE_FROM_STATIC_STRING("Stream IDs exhausted"),
            GRPC_ERROR_INT_GRPC_STATUS, GRPC_STATUS_UNAVAILABLE));
  }
}

/* Flag that this closure barrier wants stats to be updated before finishing */
#define CLOSURE_BARRIER_STATS_BIT (1 << 0)
/* Flag that this closure barrier may be covering a write in a pollset, and so
   we should not complete this closure until we can prove that the write got
   scheduled */
#define CLOSURE_BARRIER_MAY_COVER_WRITE (1 << 1)
/* First bit of the reference count, stored in the high order bits (with the low
   bits being used for flags defined above) */
#define CLOSURE_BARRIER_FIRST_REF_BIT (1 << 16)

static grpc_closure *add_closure_barrier(grpc_closure *closure) {
  closure->next_data.scratch += CLOSURE_BARRIER_FIRST_REF_BIT;
  return closure;
}

static void null_then_run_closure(grpc_exec_ctx *exec_ctx,
                                  grpc_closure **closure, grpc_error *error) {
  grpc_closure *c = *closure;
  *closure = NULL;
  GRPC_CLOSURE_RUN(exec_ctx, c, error);
}

void grpc_chttp2_complete_closure_step(grpc_exec_ctx *exec_ctx,
                                       grpc_chttp2_transport *t,
                                       grpc_chttp2_stream *s,
                                       grpc_closure **pclosure,
                                       grpc_error *error, const char *desc) {
  grpc_closure *closure = *pclosure;
  *pclosure = NULL;
  if (closure == NULL) {
    GRPC_ERROR_UNREF(error);
    return;
  }
  closure->next_data.scratch -= CLOSURE_BARRIER_FIRST_REF_BIT;
  if (GRPC_TRACER_ON(grpc_http_trace)) {
    const char *errstr = grpc_error_string(error);
    gpr_log(GPR_DEBUG,
            "complete_closure_step: %p refs=%d flags=0x%04x desc=%s err=%s",
            closure,
            (int)(closure->next_data.scratch / CLOSURE_BARRIER_FIRST_REF_BIT),
            (int)(closure->next_data.scratch % CLOSURE_BARRIER_FIRST_REF_BIT),
            desc, errstr);
  }
  if (error != GRPC_ERROR_NONE) {
    if (closure->error_data.error == GRPC_ERROR_NONE) {
      closure->error_data.error = GRPC_ERROR_CREATE_FROM_STATIC_STRING(
          "Error in HTTP transport completing operation");
      closure->error_data.error = grpc_error_set_str(
          closure->error_data.error, GRPC_ERROR_STR_TARGET_ADDRESS,
          grpc_slice_from_copied_string(t->peer_string));
    }
    closure->error_data.error =
        grpc_error_add_child(closure->error_data.error, error);
  }
  if (closure->next_data.scratch < CLOSURE_BARRIER_FIRST_REF_BIT) {
    if (closure->next_data.scratch & CLOSURE_BARRIER_STATS_BIT) {
      grpc_transport_move_stats(&s->stats, s->collecting_stats);
      s->collecting_stats = NULL;
    }
    if ((t->write_state == GRPC_CHTTP2_WRITE_STATE_IDLE) ||
        !(closure->next_data.scratch & CLOSURE_BARRIER_MAY_COVER_WRITE)) {
      GRPC_CLOSURE_RUN(exec_ctx, closure, closure->error_data.error);
    } else {
      grpc_closure_list_append(&t->run_after_write, closure,
                               closure->error_data.error);
    }
  }
}

static bool contains_non_ok_status(grpc_metadata_batch *batch) {
  if (batch->idx.named.grpc_status != NULL) {
    return !grpc_mdelem_eq(batch->idx.named.grpc_status->md,
                           GRPC_MDELEM_GRPC_STATUS_0);
  }
  return false;
}

static void maybe_become_writable_due_to_send_msg(grpc_exec_ctx *exec_ctx,
                                                  grpc_chttp2_transport *t,
                                                  grpc_chttp2_stream *s) {
  if (s->id != 0 && (!s->write_buffering ||
                     s->flow_controlled_buffer.length > t->write_buffer_size)) {
    grpc_chttp2_become_writable(exec_ctx, t, s,
                                GRPC_CHTTP2_STREAM_WRITE_INITIATE_COVERED,
                                "op.send_message");
  }
}

static void add_fetched_slice_locked(grpc_exec_ctx *exec_ctx,
                                     grpc_chttp2_transport *t,
                                     grpc_chttp2_stream *s) {
  s->fetched_send_message_length +=
      (uint32_t)GRPC_SLICE_LENGTH(s->fetching_slice);
  grpc_slice_buffer_add(&s->flow_controlled_buffer, s->fetching_slice);
  maybe_become_writable_due_to_send_msg(exec_ctx, t, s);
}

static void continue_fetching_send_locked(grpc_exec_ctx *exec_ctx,
                                          grpc_chttp2_transport *t,
                                          grpc_chttp2_stream *s) {
  for (;;) {
    if (s->fetching_send_message == NULL) {
      /* Stream was cancelled before message fetch completed */
      abort(); /* TODO(ctiller): what cleanup here? */
      return;  /* early out */
    }
    if (s->fetched_send_message_length == s->fetching_send_message->length) {
      int64_t notify_offset = s->next_message_end_offset;
      if (notify_offset <= s->flow_controlled_bytes_written) {
        grpc_chttp2_complete_closure_step(
            exec_ctx, t, s, &s->fetching_send_message_finished, GRPC_ERROR_NONE,
            "fetching_send_message_finished");
      } else {
        grpc_chttp2_write_cb *cb = t->write_cb_pool;
        if (cb == NULL) {
          cb = gpr_malloc(sizeof(*cb));
        } else {
          t->write_cb_pool = cb->next;
        }
        cb->call_at_byte = notify_offset;
        cb->closure = s->fetching_send_message_finished;
        s->fetching_send_message_finished = NULL;
        grpc_chttp2_write_cb **list =
            s->fetching_send_message->flags & GRPC_WRITE_THROUGH
                ? &s->on_write_finished_cbs
                : &s->on_flow_controlled_cbs;
        cb->next = *list;
        *list = cb;
      }
      s->fetching_send_message = NULL;
      return; /* early out */
    } else if (grpc_byte_stream_next(exec_ctx, s->fetching_send_message,
                                     UINT32_MAX, &s->complete_fetch_locked)) {
      grpc_byte_stream_pull(exec_ctx, s->fetching_send_message,
                            &s->fetching_slice);
      add_fetched_slice_locked(exec_ctx, t, s);
    }
  }
}

static void complete_fetch_locked(grpc_exec_ctx *exec_ctx, void *gs,
                                  grpc_error *error) {
  grpc_chttp2_stream *s = gs;
  grpc_chttp2_transport *t = s->t;
  if (error == GRPC_ERROR_NONE) {
    error = grpc_byte_stream_pull(exec_ctx, s->fetching_send_message,
                                  &s->fetching_slice);
    if (error == GRPC_ERROR_NONE) {
      add_fetched_slice_locked(exec_ctx, t, s);
      continue_fetching_send_locked(exec_ctx, t, s);
    }
  }

  if (error != GRPC_ERROR_NONE) {
    /* TODO(ctiller): what to do here */
    abort();
  }
}

static void do_nothing(grpc_exec_ctx *exec_ctx, void *arg, grpc_error *error) {}

static void log_metadata(const grpc_metadata_batch *md_batch, uint32_t id,
                         bool is_client, bool is_initial) {
  for (grpc_linked_mdelem *md = md_batch->list.head; md != md_batch->list.tail;
       md = md->next) {
    char *key = grpc_slice_to_c_string(GRPC_MDKEY(md->md));
    char *value = grpc_slice_to_c_string(GRPC_MDVALUE(md->md));
    gpr_log(GPR_INFO, "HTTP:%d:%s:%s: %s: %s", id, is_initial ? "HDR" : "TRL",
            is_client ? "CLI" : "SVR", key, value);
    gpr_free(key);
    gpr_free(value);
  }
}

static void perform_stream_op_locked(grpc_exec_ctx *exec_ctx, void *stream_op,
                                     grpc_error *error_ignored) {
  GPR_TIMER_BEGIN("perform_stream_op_locked", 0);

  grpc_transport_stream_op_batch *op = stream_op;
  grpc_chttp2_stream *s = op->handler_private.extra_arg;
  grpc_transport_stream_op_batch_payload *op_payload = op->payload;
  grpc_chttp2_transport *t = s->t;

  if (GRPC_TRACER_ON(grpc_http_trace)) {
    char *str = grpc_transport_stream_op_batch_string(op);
    gpr_log(GPR_DEBUG, "perform_stream_op_locked: %s; on_complete = %p", str,
            op->on_complete);
    gpr_free(str);
    if (op->send_initial_metadata) {
      log_metadata(op_payload->send_initial_metadata.send_initial_metadata,
                   s->id, t->is_client, true);
    }
    if (op->send_trailing_metadata) {
      log_metadata(op_payload->send_trailing_metadata.send_trailing_metadata,
                   s->id, t->is_client, false);
    }
  }

  grpc_closure *on_complete = op->on_complete;
  if (on_complete == NULL) {
    on_complete =
        GRPC_CLOSURE_CREATE(do_nothing, NULL, grpc_schedule_on_exec_ctx);
  }

  /* use final_data as a barrier until enqueue time; the inital counter is
     dropped at the end of this function */
  on_complete->next_data.scratch = CLOSURE_BARRIER_FIRST_REF_BIT;
  on_complete->error_data.error = GRPC_ERROR_NONE;

  if (op->collect_stats) {
    GPR_ASSERT(s->collecting_stats == NULL);
    s->collecting_stats = op_payload->collect_stats.collect_stats;
    on_complete->next_data.scratch |= CLOSURE_BARRIER_STATS_BIT;
  }

  if (op->cancel_stream) {
    grpc_chttp2_cancel_stream(exec_ctx, t, s,
                              op_payload->cancel_stream.cancel_error);
  }

  if (op->send_initial_metadata) {
    GPR_ASSERT(s->send_initial_metadata_finished == NULL);
    on_complete->next_data.scratch |= CLOSURE_BARRIER_MAY_COVER_WRITE;
    s->send_initial_metadata_finished = add_closure_barrier(on_complete);
    s->send_initial_metadata =
        op_payload->send_initial_metadata.send_initial_metadata;
    const size_t metadata_size =
        grpc_metadata_batch_size(s->send_initial_metadata);
    const size_t metadata_peer_limit =
        t->settings[GRPC_PEER_SETTINGS]
                   [GRPC_CHTTP2_SETTINGS_MAX_HEADER_LIST_SIZE];
    if (t->is_client) {
      s->deadline =
          gpr_time_min(s->deadline, s->send_initial_metadata->deadline);
    }
    if (metadata_size > metadata_peer_limit) {
      grpc_chttp2_cancel_stream(
          exec_ctx, t, s,
          grpc_error_set_int(
              grpc_error_set_int(
                  grpc_error_set_int(GRPC_ERROR_CREATE_FROM_STATIC_STRING(
                                         "to-be-sent initial metadata size "
                                         "exceeds peer limit"),
                                     GRPC_ERROR_INT_SIZE,
                                     (intptr_t)metadata_size),
                  GRPC_ERROR_INT_LIMIT, (intptr_t)metadata_peer_limit),
              GRPC_ERROR_INT_GRPC_STATUS, GRPC_STATUS_RESOURCE_EXHAUSTED));
    } else {
      if (contains_non_ok_status(s->send_initial_metadata)) {
        s->seen_error = true;
      }
      if (!s->write_closed) {
        if (t->is_client) {
          if (!t->closed) {
            GPR_ASSERT(s->id == 0);
            grpc_chttp2_list_add_waiting_for_concurrency(t, s);
            maybe_start_some_streams(exec_ctx, t);
          } else {
            grpc_chttp2_cancel_stream(
                exec_ctx, t, s,
                grpc_error_set_int(
                    GRPC_ERROR_CREATE_FROM_STATIC_STRING("Transport closed"),
                    GRPC_ERROR_INT_GRPC_STATUS, GRPC_STATUS_UNAVAILABLE));
          }
        } else {
          GPR_ASSERT(s->id != 0);
          grpc_chttp2_stream_write_type write_type =
              GRPC_CHTTP2_STREAM_WRITE_INITIATE_COVERED;
          if (op->send_message &&
              (op->payload->send_message.send_message->flags &
               GRPC_WRITE_BUFFER_HINT)) {
            write_type = GRPC_CHTTP2_STREAM_WRITE_PIGGYBACK;
          }
          grpc_chttp2_become_writable(exec_ctx, t, s, write_type,
                                      "op.send_initial_metadata");
        }
      } else {
        s->send_initial_metadata = NULL;
        grpc_chttp2_complete_closure_step(
            exec_ctx, t, s, &s->send_initial_metadata_finished,
            GRPC_ERROR_CREATE_REFERENCING_FROM_STATIC_STRING(
                "Attempt to send initial metadata after stream was closed",
                &s->write_closed_error, 1),
            "send_initial_metadata_finished");
      }
    }
  }

  if (op->send_message) {
    on_complete->next_data.scratch |= CLOSURE_BARRIER_MAY_COVER_WRITE;
    s->fetching_send_message_finished = add_closure_barrier(op->on_complete);
    if (s->write_closed) {
      grpc_chttp2_complete_closure_step(
          exec_ctx, t, s, &s->fetching_send_message_finished,
          GRPC_ERROR_CREATE_REFERENCING_FROM_STATIC_STRING(
              "Attempt to send message after stream was closed",
              &s->write_closed_error, 1),
          "fetching_send_message_finished");
    } else {
      GPR_ASSERT(s->fetching_send_message == NULL);
      uint8_t *frame_hdr =
          grpc_slice_buffer_tiny_add(&s->flow_controlled_buffer, 5);
      uint32_t flags = op_payload->send_message.send_message->flags;
      frame_hdr[0] = (flags & GRPC_WRITE_INTERNAL_COMPRESS) != 0;
      size_t len = op_payload->send_message.send_message->length;
      frame_hdr[1] = (uint8_t)(len >> 24);
      frame_hdr[2] = (uint8_t)(len >> 16);
      frame_hdr[3] = (uint8_t)(len >> 8);
      frame_hdr[4] = (uint8_t)(len);
      s->fetching_send_message = op_payload->send_message.send_message;
      s->fetched_send_message_length = 0;
      s->next_message_end_offset = s->flow_controlled_bytes_written +
                                   (int64_t)s->flow_controlled_buffer.length +
                                   (int64_t)len;
      if (flags & GRPC_WRITE_BUFFER_HINT) {
        s->next_message_end_offset -= t->write_buffer_size;
        s->write_buffering = true;
      } else {
        s->write_buffering = false;
      }
      continue_fetching_send_locked(exec_ctx, t, s);
      maybe_become_writable_due_to_send_msg(exec_ctx, t, s);
    }
  }

  if (op->send_trailing_metadata) {
    GPR_ASSERT(s->send_trailing_metadata_finished == NULL);
    on_complete->next_data.scratch |= CLOSURE_BARRIER_MAY_COVER_WRITE;
    s->send_trailing_metadata_finished = add_closure_barrier(on_complete);
    s->send_trailing_metadata =
        op_payload->send_trailing_metadata.send_trailing_metadata;
    s->write_buffering = false;
    const size_t metadata_size =
        grpc_metadata_batch_size(s->send_trailing_metadata);
    const size_t metadata_peer_limit =
        t->settings[GRPC_PEER_SETTINGS]
                   [GRPC_CHTTP2_SETTINGS_MAX_HEADER_LIST_SIZE];
    if (metadata_size > metadata_peer_limit) {
      grpc_chttp2_cancel_stream(
          exec_ctx, t, s,
          grpc_error_set_int(
              grpc_error_set_int(
                  grpc_error_set_int(GRPC_ERROR_CREATE_FROM_STATIC_STRING(
                                         "to-be-sent trailing metadata size "
                                         "exceeds peer limit"),
                                     GRPC_ERROR_INT_SIZE,
                                     (intptr_t)metadata_size),
                  GRPC_ERROR_INT_LIMIT, (intptr_t)metadata_peer_limit),
              GRPC_ERROR_INT_GRPC_STATUS, GRPC_STATUS_RESOURCE_EXHAUSTED));
    } else {
      if (contains_non_ok_status(s->send_trailing_metadata)) {
        s->seen_error = true;
      }
      if (s->write_closed) {
        s->send_trailing_metadata = NULL;
        grpc_chttp2_complete_closure_step(
            exec_ctx, t, s, &s->send_trailing_metadata_finished,
            grpc_metadata_batch_is_empty(
                op->payload->send_trailing_metadata.send_trailing_metadata)
                ? GRPC_ERROR_NONE
                : GRPC_ERROR_CREATE_FROM_STATIC_STRING(
                      "Attempt to send trailing metadata after "
                      "stream was closed"),
            "send_trailing_metadata_finished");
      } else if (s->id != 0) {
        /* TODO(ctiller): check if there's flow control for any outstanding
           bytes before going writable */
        grpc_chttp2_become_writable(exec_ctx, t, s,
                                    GRPC_CHTTP2_STREAM_WRITE_INITIATE_COVERED,
                                    "op.send_trailing_metadata");
      }
    }
  }

  if (op->recv_initial_metadata) {
    GPR_ASSERT(s->recv_initial_metadata_ready == NULL);
    s->recv_initial_metadata_ready =
        op_payload->recv_initial_metadata.recv_initial_metadata_ready;
    s->recv_initial_metadata =
        op_payload->recv_initial_metadata.recv_initial_metadata;
    s->trailing_metadata_available =
        op_payload->recv_initial_metadata.trailing_metadata_available;
    grpc_chttp2_maybe_complete_recv_initial_metadata(exec_ctx, t, s);
  }

  if (op->recv_message) {
    size_t already_received;
    GPR_ASSERT(s->recv_message_ready == NULL);
    GPR_ASSERT(!s->pending_byte_stream);
    s->recv_message_ready = op_payload->recv_message.recv_message_ready;
    s->recv_message = op_payload->recv_message.recv_message;
    if (s->id != 0) {
      if (s->pending_byte_stream) {
        already_received = s->frame_storage.length;
      } else {
        already_received = s->frame_storage.length +
                           s->unprocessed_incoming_frames_buffer.length;
      }
      incoming_byte_stream_update_flow_control(exec_ctx, t, s, 5,
                                               already_received);
    }
    grpc_chttp2_maybe_complete_recv_message(exec_ctx, t, s);
  }

  if (op->recv_trailing_metadata) {
    GPR_ASSERT(s->recv_trailing_metadata_finished == NULL);
    s->recv_trailing_metadata_finished = add_closure_barrier(on_complete);
    s->recv_trailing_metadata =
        op_payload->recv_trailing_metadata.recv_trailing_metadata;
    s->final_metadata_requested = true;
    grpc_chttp2_maybe_complete_recv_trailing_metadata(exec_ctx, t, s);
  }

  grpc_chttp2_complete_closure_step(exec_ctx, t, s, &on_complete,
                                    GRPC_ERROR_NONE, "op->on_complete");

  GPR_TIMER_END("perform_stream_op_locked", 0);
  GRPC_CHTTP2_STREAM_UNREF(exec_ctx, s, "perform_stream_op");
}

static void perform_stream_op(grpc_exec_ctx *exec_ctx, grpc_transport *gt,
                              grpc_stream *gs,
                              grpc_transport_stream_op_batch *op) {
  GPR_TIMER_BEGIN("perform_stream_op", 0);
  grpc_chttp2_transport *t = (grpc_chttp2_transport *)gt;
  grpc_chttp2_stream *s = (grpc_chttp2_stream *)gs;

  if (GRPC_TRACER_ON(grpc_http_trace)) {
    char *str = grpc_transport_stream_op_batch_string(op);
    gpr_log(GPR_DEBUG, "perform_stream_op[s=%p]: %s", s, str);
    gpr_free(str);
  }

  op->handler_private.extra_arg = gs;
  GRPC_CHTTP2_STREAM_REF(s, "perform_stream_op");
  GRPC_CLOSURE_SCHED(
      exec_ctx,
      GRPC_CLOSURE_INIT(&op->handler_private.closure, perform_stream_op_locked,
                        op, grpc_combiner_scheduler(t->combiner)),
      GRPC_ERROR_NONE);
  GPR_TIMER_END("perform_stream_op", 0);
}

static void cancel_pings(grpc_exec_ctx *exec_ctx, grpc_chttp2_transport *t,
                         grpc_error *error) {
  /* callback remaining pings: they're not allowed to call into the transpot,
     and maybe they hold resources that need to be freed */
  for (size_t i = 0; i < GRPC_CHTTP2_PING_TYPE_COUNT; i++) {
    grpc_chttp2_ping_queue *pq = &t->ping_queues[i];
    for (size_t j = 0; j < GRPC_CHTTP2_PCL_COUNT; j++) {
      grpc_closure_list_fail_all(&pq->lists[j], GRPC_ERROR_REF(error));
      GRPC_CLOSURE_LIST_SCHED(exec_ctx, &pq->lists[j]);
    }
  }
  GRPC_ERROR_UNREF(error);
}

static void send_ping_locked(grpc_exec_ctx *exec_ctx, grpc_chttp2_transport *t,
                             grpc_chttp2_ping_type ping_type,
                             grpc_closure *on_initiate, grpc_closure *on_ack) {
  grpc_chttp2_ping_queue *pq = &t->ping_queues[ping_type];
  grpc_closure_list_append(&pq->lists[GRPC_CHTTP2_PCL_INITIATE], on_initiate,
                           GRPC_ERROR_NONE);
  if (grpc_closure_list_append(&pq->lists[GRPC_CHTTP2_PCL_NEXT], on_ack,
                               GRPC_ERROR_NONE)) {
    grpc_chttp2_initiate_write(exec_ctx, t, "send_ping");
  }
}

static void retry_initiate_ping_locked(grpc_exec_ctx *exec_ctx, void *tp,
                                       grpc_error *error) {
  grpc_chttp2_transport *t = tp;
  t->ping_state.is_delayed_ping_timer_set = false;
  grpc_chttp2_initiate_write(exec_ctx, t, "retry_send_ping");
}

void grpc_chttp2_ack_ping(grpc_exec_ctx *exec_ctx, grpc_chttp2_transport *t,
                          uint64_t id) {
  grpc_chttp2_ping_queue *pq =
      &t->ping_queues[id % GRPC_CHTTP2_PING_TYPE_COUNT];
  if (pq->inflight_id != id) {
    char *from = grpc_endpoint_get_peer(t->ep);
    gpr_log(GPR_DEBUG, "Unknown ping response from %s: %" PRIx64, from, id);
    gpr_free(from);
    return;
  }
  GRPC_CLOSURE_LIST_SCHED(exec_ctx, &pq->lists[GRPC_CHTTP2_PCL_INFLIGHT]);
  if (!grpc_closure_list_empty(pq->lists[GRPC_CHTTP2_PCL_NEXT])) {
    grpc_chttp2_initiate_write(exec_ctx, t, "continue_pings");
  }
}

static void send_goaway(grpc_exec_ctx *exec_ctx, grpc_chttp2_transport *t,
                        grpc_error *error) {
  t->sent_goaway_state = GRPC_CHTTP2_GOAWAY_SEND_SCHEDULED;
  grpc_http2_error_code http_error;
  grpc_slice slice;
  grpc_error_get_status(error, gpr_inf_future(GPR_CLOCK_MONOTONIC), NULL,
                        &slice, &http_error);
  grpc_chttp2_goaway_append(t->last_new_stream_id, (uint32_t)http_error,
                            grpc_slice_ref_internal(slice), &t->qbuf);
  grpc_chttp2_initiate_write(exec_ctx, t, "goaway_sent");
  GRPC_ERROR_UNREF(error);
}

void grpc_chttp2_add_ping_strike(grpc_exec_ctx *exec_ctx,
                                 grpc_chttp2_transport *t) {
  gpr_log(GPR_DEBUG, "PING strike");
  if (++t->ping_recv_state.ping_strikes > t->ping_policy.max_ping_strikes &&
      t->ping_policy.max_ping_strikes != 0) {
    send_goaway(exec_ctx, t,
                grpc_error_set_int(
                    GRPC_ERROR_CREATE_FROM_STATIC_STRING("too_many_pings"),
                    GRPC_ERROR_INT_HTTP2_ERROR, GRPC_HTTP2_ENHANCE_YOUR_CALM));
    /*The transport will be closed after the write is done */
    close_transport_locked(
        exec_ctx, t, GRPC_ERROR_CREATE_FROM_STATIC_STRING("Too many pings"));
  }
}

static void perform_transport_op_locked(grpc_exec_ctx *exec_ctx,
                                        void *stream_op,
                                        grpc_error *error_ignored) {
  grpc_transport_op *op = stream_op;
  grpc_chttp2_transport *t = op->handler_private.extra_arg;
  grpc_error *close_transport = op->disconnect_with_error;

  if (op->goaway_error) {
    send_goaway(exec_ctx, t, op->goaway_error);
  }

  if (op->set_accept_stream) {
    t->channel_callback.accept_stream = op->set_accept_stream_fn;
    t->channel_callback.accept_stream_user_data =
        op->set_accept_stream_user_data;
  }

  if (op->bind_pollset) {
    grpc_endpoint_add_to_pollset(exec_ctx, t->ep, op->bind_pollset);
  }

  if (op->bind_pollset_set) {
    grpc_endpoint_add_to_pollset_set(exec_ctx, t->ep, op->bind_pollset_set);
  }

  if (op->send_ping) {
    send_ping_locked(exec_ctx, t, GRPC_CHTTP2_PING_ON_NEXT_WRITE, NULL,
                     op->send_ping);
  }

  if (op->on_connectivity_state_change != NULL) {
    grpc_connectivity_state_notify_on_state_change(
        exec_ctx, &t->channel_callback.state_tracker, op->connectivity_state,
        op->on_connectivity_state_change);
  }

  if (close_transport != GRPC_ERROR_NONE) {
    close_transport_locked(exec_ctx, t, close_transport);
  }

  GRPC_CLOSURE_RUN(exec_ctx, op->on_consumed, GRPC_ERROR_NONE);

  GRPC_CHTTP2_UNREF_TRANSPORT(exec_ctx, t, "transport_op");
}

static void perform_transport_op(grpc_exec_ctx *exec_ctx, grpc_transport *gt,
                                 grpc_transport_op *op) {
  grpc_chttp2_transport *t = (grpc_chttp2_transport *)gt;
  char *msg = grpc_transport_op_string(op);
  gpr_free(msg);
  op->handler_private.extra_arg = gt;
  GRPC_CHTTP2_REF_TRANSPORT(t, "transport_op");
  GRPC_CLOSURE_SCHED(exec_ctx,
                     GRPC_CLOSURE_INIT(&op->handler_private.closure,
                                       perform_transport_op_locked, op,
                                       grpc_combiner_scheduler(t->combiner)),
                     GRPC_ERROR_NONE);
}

/*******************************************************************************
 * INPUT PROCESSING - GENERAL
 */

void grpc_chttp2_maybe_complete_recv_initial_metadata(grpc_exec_ctx *exec_ctx,
                                                      grpc_chttp2_transport *t,
                                                      grpc_chttp2_stream *s) {
  if (s->recv_initial_metadata_ready != NULL &&
      s->published_metadata[0] != GRPC_METADATA_NOT_PUBLISHED) {
    if (s->seen_error) {
      grpc_slice_buffer_reset_and_unref_internal(exec_ctx, &s->frame_storage);
      if (!s->pending_byte_stream) {
        grpc_slice_buffer_reset_and_unref_internal(
            exec_ctx, &s->unprocessed_incoming_frames_buffer);
      }
    }
    grpc_chttp2_incoming_metadata_buffer_publish(
        exec_ctx, &s->metadata_buffer[0], s->recv_initial_metadata);
    null_then_run_closure(exec_ctx, &s->recv_initial_metadata_ready,
                          GRPC_ERROR_NONE);
  }
}

void grpc_chttp2_maybe_complete_recv_message(grpc_exec_ctx *exec_ctx,
                                             grpc_chttp2_transport *t,
                                             grpc_chttp2_stream *s) {
  grpc_error *error = GRPC_ERROR_NONE;
  if (s->recv_message_ready != NULL) {
    *s->recv_message = NULL;
    if (s->final_metadata_requested && s->seen_error) {
      grpc_slice_buffer_reset_and_unref_internal(exec_ctx, &s->frame_storage);
      if (!s->pending_byte_stream) {
        grpc_slice_buffer_reset_and_unref_internal(
            exec_ctx, &s->unprocessed_incoming_frames_buffer);
      }
    }
    if (!s->pending_byte_stream) {
      while (s->unprocessed_incoming_frames_buffer.length > 0 ||
             s->frame_storage.length > 0) {
        if (s->unprocessed_incoming_frames_buffer.length == 0) {
          grpc_slice_buffer_swap(&s->unprocessed_incoming_frames_buffer,
                                 &s->frame_storage);
        }
        error = grpc_deframe_unprocessed_incoming_frames(
            exec_ctx, &s->data_parser, s,
            &s->unprocessed_incoming_frames_buffer, NULL, s->recv_message);
        if (error != GRPC_ERROR_NONE) {
          s->seen_error = true;
          grpc_slice_buffer_reset_and_unref_internal(exec_ctx,
                                                     &s->frame_storage);
          grpc_slice_buffer_reset_and_unref_internal(
              exec_ctx, &s->unprocessed_incoming_frames_buffer);
          break;
        } else if (*s->recv_message != NULL) {
          break;
        }
      }
    }
    if (error == GRPC_ERROR_NONE && *s->recv_message != NULL) {
      null_then_run_closure(exec_ctx, &s->recv_message_ready, GRPC_ERROR_NONE);
    } else if (s->published_metadata[1] != GRPC_METADATA_NOT_PUBLISHED) {
      *s->recv_message = NULL;
      null_then_run_closure(exec_ctx, &s->recv_message_ready, GRPC_ERROR_NONE);
    }
    GRPC_ERROR_UNREF(error);
  }
}

void grpc_chttp2_maybe_complete_recv_trailing_metadata(grpc_exec_ctx *exec_ctx,
                                                       grpc_chttp2_transport *t,
                                                       grpc_chttp2_stream *s) {
  grpc_chttp2_maybe_complete_recv_message(exec_ctx, t, s);
  if (s->recv_trailing_metadata_finished != NULL && s->read_closed &&
      s->write_closed) {
    if (s->seen_error) {
      grpc_slice_buffer_reset_and_unref_internal(exec_ctx, &s->frame_storage);
      if (!s->pending_byte_stream) {
        grpc_slice_buffer_reset_and_unref_internal(
            exec_ctx, &s->unprocessed_incoming_frames_buffer);
      }
    }
    bool pending_data = s->pending_byte_stream ||
                        s->unprocessed_incoming_frames_buffer.length > 0;
    if (s->read_closed && s->frame_storage.length == 0 &&
        (!pending_data || s->seen_error) &&
        s->recv_trailing_metadata_finished != NULL) {
      grpc_chttp2_incoming_metadata_buffer_publish(
          exec_ctx, &s->metadata_buffer[1], s->recv_trailing_metadata);
      grpc_chttp2_complete_closure_step(
          exec_ctx, t, s, &s->recv_trailing_metadata_finished, GRPC_ERROR_NONE,
          "recv_trailing_metadata_finished");
    }
  }
}

static void remove_stream(grpc_exec_ctx *exec_ctx, grpc_chttp2_transport *t,
                          uint32_t id, grpc_error *error) {
  grpc_chttp2_stream *s = grpc_chttp2_stream_map_delete(&t->stream_map, id);
  GPR_ASSERT(s);
  if (t->incoming_stream == s) {
    t->incoming_stream = NULL;
    grpc_chttp2_parsing_become_skip_parser(exec_ctx, t);
  }
  if (s->pending_byte_stream) {
    if (s->on_next != NULL) {
      grpc_chttp2_incoming_byte_stream *bs = s->data_parser.parsing_frame;
      if (error == GRPC_ERROR_NONE) {
        error = GRPC_ERROR_CREATE_FROM_STATIC_STRING("Truncated message");
      }
      incoming_byte_stream_publish_error(exec_ctx, bs, error);
      incoming_byte_stream_unref(exec_ctx, bs);
      s->data_parser.parsing_frame = NULL;
    } else {
      GRPC_ERROR_UNREF(s->byte_stream_error);
      s->byte_stream_error = GRPC_ERROR_REF(error);
    }
  }

  if (grpc_chttp2_stream_map_size(&t->stream_map) == 0) {
    post_benign_reclaimer(exec_ctx, t);
    if (t->sent_goaway_state == GRPC_CHTTP2_GOAWAY_SENT) {
      close_transport_locked(
          exec_ctx, t,
          GRPC_ERROR_CREATE_REFERENCING_FROM_STATIC_STRING(
              "Last stream closed after sending GOAWAY", &error, 1));
    }
  }
  if (grpc_chttp2_list_remove_writable_stream(t, s)) {
    GRPC_CHTTP2_STREAM_UNREF(exec_ctx, s, "chttp2_writing:remove_stream");
  }

  GRPC_ERROR_UNREF(error);

  maybe_start_some_streams(exec_ctx, t);
}

void grpc_chttp2_cancel_stream(grpc_exec_ctx *exec_ctx,
                               grpc_chttp2_transport *t, grpc_chttp2_stream *s,
                               grpc_error *due_to_error) {
  if (!t->is_client && !s->sent_trailing_metadata &&
      grpc_error_has_clear_grpc_status(due_to_error)) {
    close_from_api(exec_ctx, t, s, due_to_error);
    return;
  }

  if (!s->read_closed || !s->write_closed) {
    if (s->id != 0) {
      grpc_http2_error_code http_error;
      grpc_error_get_status(due_to_error, s->deadline, NULL, NULL, &http_error);
      grpc_slice_buffer_add(
          &t->qbuf, grpc_chttp2_rst_stream_create(s->id, (uint32_t)http_error,
                                                  &s->stats.outgoing));
      grpc_chttp2_initiate_write(exec_ctx, t, "rst_stream");
    }
  }
  if (due_to_error != GRPC_ERROR_NONE && !s->seen_error) {
    s->seen_error = true;
  }
  grpc_chttp2_mark_stream_closed(exec_ctx, t, s, 1, 1, due_to_error);
}

void grpc_chttp2_fake_status(grpc_exec_ctx *exec_ctx, grpc_chttp2_transport *t,
                             grpc_chttp2_stream *s, grpc_error *error) {
  grpc_status_code status;
  grpc_slice slice;
  grpc_error_get_status(error, s->deadline, &status, &slice, NULL);

  if (status != GRPC_STATUS_OK) {
    s->seen_error = true;
  }
  /* stream_global->recv_trailing_metadata_finished gives us a
     last chance replacement: we've received trailing metadata,
     but something more important has become available to signal
     to the upper layers - drop what we've got, and then publish
     what we want - which is safe because we haven't told anyone
     about the metadata yet */
  if (s->published_metadata[1] == GRPC_METADATA_NOT_PUBLISHED ||
      s->recv_trailing_metadata_finished != NULL) {
    char status_string[GPR_LTOA_MIN_BUFSIZE];
    gpr_ltoa(status, status_string);
    GRPC_LOG_IF_ERROR("add_status",
                      grpc_chttp2_incoming_metadata_buffer_replace_or_add(
                          exec_ctx, &s->metadata_buffer[1],
                          grpc_mdelem_from_slices(
                              exec_ctx, GRPC_MDSTR_GRPC_STATUS,
                              grpc_slice_from_copied_string(status_string))));
    if (!GRPC_SLICE_IS_EMPTY(slice)) {
      GRPC_LOG_IF_ERROR(
          "add_status_message",
          grpc_chttp2_incoming_metadata_buffer_replace_or_add(
              exec_ctx, &s->metadata_buffer[1],
              grpc_mdelem_from_slices(exec_ctx, GRPC_MDSTR_GRPC_MESSAGE,
                                      grpc_slice_ref_internal(slice))));
    }
    s->published_metadata[1] = GRPC_METADATA_SYNTHESIZED_FROM_FAKE;
    grpc_chttp2_maybe_complete_recv_trailing_metadata(exec_ctx, t, s);
  }

  GRPC_ERROR_UNREF(error);
}

static void add_error(grpc_error *error, grpc_error **refs, size_t *nrefs) {
  if (error == GRPC_ERROR_NONE) return;
  for (size_t i = 0; i < *nrefs; i++) {
    if (error == refs[i]) {
      return;
    }
  }
  refs[*nrefs] = error;
  ++*nrefs;
}

static grpc_error *removal_error(grpc_error *extra_error, grpc_chttp2_stream *s,
                                 const char *master_error_msg) {
  grpc_error *refs[3];
  size_t nrefs = 0;
  add_error(s->read_closed_error, refs, &nrefs);
  add_error(s->write_closed_error, refs, &nrefs);
  add_error(extra_error, refs, &nrefs);
  grpc_error *error = GRPC_ERROR_NONE;
  if (nrefs > 0) {
    error = GRPC_ERROR_CREATE_REFERENCING_FROM_STATIC_STRING(master_error_msg,
                                                             refs, nrefs);
  }
  GRPC_ERROR_UNREF(extra_error);
  return error;
}

static void flush_write_list(grpc_exec_ctx *exec_ctx, grpc_chttp2_transport *t,
                             grpc_chttp2_stream *s, grpc_chttp2_write_cb **list,
                             grpc_error *error) {
  while (*list) {
    grpc_chttp2_write_cb *cb = *list;
    *list = cb->next;
    grpc_chttp2_complete_closure_step(exec_ctx, t, s, &cb->closure,
                                      GRPC_ERROR_REF(error),
                                      "on_write_finished_cb");
    cb->next = t->write_cb_pool;
    t->write_cb_pool = cb;
  }
  GRPC_ERROR_UNREF(error);
}

void grpc_chttp2_fail_pending_writes(grpc_exec_ctx *exec_ctx,
                                     grpc_chttp2_transport *t,
                                     grpc_chttp2_stream *s, grpc_error *error) {
  error =
      removal_error(error, s, "Pending writes failed due to stream closure");
  s->send_initial_metadata = NULL;
  grpc_chttp2_complete_closure_step(
      exec_ctx, t, s, &s->send_initial_metadata_finished, GRPC_ERROR_REF(error),
      "send_initial_metadata_finished");

  s->send_trailing_metadata = NULL;
  grpc_chttp2_complete_closure_step(
      exec_ctx, t, s, &s->send_trailing_metadata_finished,
      GRPC_ERROR_REF(error), "send_trailing_metadata_finished");

  s->fetching_send_message = NULL;
  grpc_chttp2_complete_closure_step(
      exec_ctx, t, s, &s->fetching_send_message_finished, GRPC_ERROR_REF(error),
      "fetching_send_message_finished");
  flush_write_list(exec_ctx, t, s, &s->on_write_finished_cbs,
                   GRPC_ERROR_REF(error));
  flush_write_list(exec_ctx, t, s, &s->on_flow_controlled_cbs, error);
}

void grpc_chttp2_mark_stream_closed(grpc_exec_ctx *exec_ctx,
                                    grpc_chttp2_transport *t,
                                    grpc_chttp2_stream *s, int close_reads,
                                    int close_writes, grpc_error *error) {
  if (s->read_closed && s->write_closed) {
    /* already closed */
    grpc_chttp2_maybe_complete_recv_trailing_metadata(exec_ctx, t, s);
    GRPC_ERROR_UNREF(error);
    return;
  }
  bool closed_read = false;
  bool became_closed = false;
  if (close_reads && !s->read_closed) {
    s->read_closed_error = GRPC_ERROR_REF(error);
    s->read_closed = true;
    closed_read = true;
  }
  if (close_writes && !s->write_closed) {
    s->write_closed_error = GRPC_ERROR_REF(error);
    s->write_closed = true;
    grpc_chttp2_fail_pending_writes(exec_ctx, t, s, GRPC_ERROR_REF(error));
  }
  if (s->read_closed && s->write_closed) {
    became_closed = true;
    grpc_error *overall_error =
        removal_error(GRPC_ERROR_REF(error), s, "Stream removed");
    if (s->id != 0) {
      remove_stream(exec_ctx, t, s->id, GRPC_ERROR_REF(overall_error));
    } else {
      /* Purge streams waiting on concurrency still waiting for id assignment */
      grpc_chttp2_list_remove_waiting_for_concurrency(t, s);
    }
    if (overall_error != GRPC_ERROR_NONE) {
      grpc_chttp2_fake_status(exec_ctx, t, s, overall_error);
    }
  }
  if (closed_read) {
    for (int i = 0; i < 2; i++) {
      if (s->published_metadata[i] == GRPC_METADATA_NOT_PUBLISHED) {
        s->published_metadata[i] = GPRC_METADATA_PUBLISHED_AT_CLOSE;
      }
    }
    grpc_chttp2_maybe_complete_recv_initial_metadata(exec_ctx, t, s);
    grpc_chttp2_maybe_complete_recv_message(exec_ctx, t, s);
  }
  if (became_closed) {
    grpc_chttp2_maybe_complete_recv_trailing_metadata(exec_ctx, t, s);
    GRPC_CHTTP2_STREAM_UNREF(exec_ctx, s, "chttp2");
  }
  GRPC_ERROR_UNREF(error);
}

static void close_from_api(grpc_exec_ctx *exec_ctx, grpc_chttp2_transport *t,
                           grpc_chttp2_stream *s, grpc_error *error) {
  grpc_slice hdr;
  grpc_slice status_hdr;
  grpc_slice http_status_hdr;
  grpc_slice content_type_hdr;
  grpc_slice message_pfx;
  uint8_t *p;
  uint32_t len = 0;
  grpc_status_code grpc_status;
  grpc_slice slice;
  grpc_error_get_status(error, s->deadline, &grpc_status, &slice, NULL);

  GPR_ASSERT(grpc_status >= 0 && (int)grpc_status < 100);

  /* Hand roll a header block.
     This is unnecessarily ugly - at some point we should find a more
     elegant solution.
     It's complicated by the fact that our send machinery would be dead by
     the time we got around to sending this, so instead we ignore HPACK
     compression and just write the uncompressed bytes onto the wire. */
  if (!s->sent_initial_metadata) {
    http_status_hdr = GRPC_SLICE_MALLOC(13);
    p = GRPC_SLICE_START_PTR(http_status_hdr);
    *p++ = 0x00;
    *p++ = 7;
    *p++ = ':';
    *p++ = 's';
    *p++ = 't';
    *p++ = 'a';
    *p++ = 't';
    *p++ = 'u';
    *p++ = 's';
    *p++ = 3;
    *p++ = '2';
    *p++ = '0';
    *p++ = '0';
    GPR_ASSERT(p == GRPC_SLICE_END_PTR(http_status_hdr));
    len += (uint32_t)GRPC_SLICE_LENGTH(http_status_hdr);

    content_type_hdr = GRPC_SLICE_MALLOC(31);
    p = GRPC_SLICE_START_PTR(content_type_hdr);
    *p++ = 0x00;
    *p++ = 12;
    *p++ = 'c';
    *p++ = 'o';
    *p++ = 'n';
    *p++ = 't';
    *p++ = 'e';
    *p++ = 'n';
    *p++ = 't';
    *p++ = '-';
    *p++ = 't';
    *p++ = 'y';
    *p++ = 'p';
    *p++ = 'e';
    *p++ = 16;
    *p++ = 'a';
    *p++ = 'p';
    *p++ = 'p';
    *p++ = 'l';
    *p++ = 'i';
    *p++ = 'c';
    *p++ = 'a';
    *p++ = 't';
    *p++ = 'i';
    *p++ = 'o';
    *p++ = 'n';
    *p++ = '/';
    *p++ = 'g';
    *p++ = 'r';
    *p++ = 'p';
    *p++ = 'c';
    GPR_ASSERT(p == GRPC_SLICE_END_PTR(content_type_hdr));
    len += (uint32_t)GRPC_SLICE_LENGTH(content_type_hdr);
  }

  status_hdr = GRPC_SLICE_MALLOC(15 + (grpc_status >= 10));
  p = GRPC_SLICE_START_PTR(status_hdr);
  *p++ = 0x00; /* literal header, not indexed */
  *p++ = 11;   /* len(grpc-status) */
  *p++ = 'g';
  *p++ = 'r';
  *p++ = 'p';
  *p++ = 'c';
  *p++ = '-';
  *p++ = 's';
  *p++ = 't';
  *p++ = 'a';
  *p++ = 't';
  *p++ = 'u';
  *p++ = 's';
  if (grpc_status < 10) {
    *p++ = 1;
    *p++ = (uint8_t)('0' + grpc_status);
  } else {
    *p++ = 2;
    *p++ = (uint8_t)('0' + (grpc_status / 10));
    *p++ = (uint8_t)('0' + (grpc_status % 10));
  }
  GPR_ASSERT(p == GRPC_SLICE_END_PTR(status_hdr));
  len += (uint32_t)GRPC_SLICE_LENGTH(status_hdr);

  size_t msg_len = GRPC_SLICE_LENGTH(slice);
  GPR_ASSERT(msg_len <= UINT32_MAX);
  uint32_t msg_len_len = GRPC_CHTTP2_VARINT_LENGTH((uint32_t)msg_len, 1);
  message_pfx = GRPC_SLICE_MALLOC(14 + msg_len_len);
  p = GRPC_SLICE_START_PTR(message_pfx);
  *p++ = 0x00; /* literal header, not indexed */
  *p++ = 12;   /* len(grpc-message) */
  *p++ = 'g';
  *p++ = 'r';
  *p++ = 'p';
  *p++ = 'c';
  *p++ = '-';
  *p++ = 'm';
  *p++ = 'e';
  *p++ = 's';
  *p++ = 's';
  *p++ = 'a';
  *p++ = 'g';
  *p++ = 'e';
  GRPC_CHTTP2_WRITE_VARINT((uint32_t)msg_len, 1, 0, p, (uint32_t)msg_len_len);
  p += msg_len_len;
  GPR_ASSERT(p == GRPC_SLICE_END_PTR(message_pfx));
  len += (uint32_t)GRPC_SLICE_LENGTH(message_pfx);
  len += (uint32_t)msg_len;

  hdr = GRPC_SLICE_MALLOC(9);
  p = GRPC_SLICE_START_PTR(hdr);
  *p++ = (uint8_t)(len >> 16);
  *p++ = (uint8_t)(len >> 8);
  *p++ = (uint8_t)(len);
  *p++ = GRPC_CHTTP2_FRAME_HEADER;
  *p++ = GRPC_CHTTP2_DATA_FLAG_END_STREAM | GRPC_CHTTP2_DATA_FLAG_END_HEADERS;
  *p++ = (uint8_t)(s->id >> 24);
  *p++ = (uint8_t)(s->id >> 16);
  *p++ = (uint8_t)(s->id >> 8);
  *p++ = (uint8_t)(s->id);
  GPR_ASSERT(p == GRPC_SLICE_END_PTR(hdr));

  grpc_slice_buffer_add(&t->qbuf, hdr);
  if (!s->sent_initial_metadata) {
    grpc_slice_buffer_add(&t->qbuf, http_status_hdr);
    grpc_slice_buffer_add(&t->qbuf, content_type_hdr);
  }
  grpc_slice_buffer_add(&t->qbuf, status_hdr);
  grpc_slice_buffer_add(&t->qbuf, message_pfx);
  grpc_slice_buffer_add(&t->qbuf, grpc_slice_ref_internal(slice));
  grpc_slice_buffer_add(
      &t->qbuf, grpc_chttp2_rst_stream_create(s->id, GRPC_HTTP2_NO_ERROR,
                                              &s->stats.outgoing));

  grpc_chttp2_mark_stream_closed(exec_ctx, t, s, 1, 1, error);
  grpc_chttp2_initiate_write(exec_ctx, t, "close_from_api");
}

typedef struct {
  grpc_exec_ctx *exec_ctx;
  grpc_error *error;
  grpc_chttp2_transport *t;
} cancel_stream_cb_args;

static void cancel_stream_cb(void *user_data, uint32_t key, void *stream) {
  cancel_stream_cb_args *args = user_data;
  grpc_chttp2_stream *s = stream;
  grpc_chttp2_cancel_stream(args->exec_ctx, args->t, s,
                            GRPC_ERROR_REF(args->error));
}

static void end_all_the_calls(grpc_exec_ctx *exec_ctx, grpc_chttp2_transport *t,
                              grpc_error *error) {
  cancel_stream_cb_args args = {exec_ctx, error, t};
  grpc_chttp2_stream_map_for_each(&t->stream_map, cancel_stream_cb, &args);
  GRPC_ERROR_UNREF(error);
}

/*******************************************************************************
 * INPUT PROCESSING - PARSING
 */

static void update_bdp(grpc_exec_ctx *exec_ctx, grpc_chttp2_transport *t,
                       double bdp_dbl) {
  // initial window size bounded [1,2^31-1], but we set the min to 128.
  int32_t bdp = GPR_CLAMP((int32_t)bdp_dbl, 128, INT32_MAX);
  int64_t delta =
      (int64_t)bdp -
      (int64_t)t->settings[GRPC_LOCAL_SETTINGS]
                          [GRPC_CHTTP2_SETTINGS_INITIAL_WINDOW_SIZE];
  if (delta == 0 || (delta > -bdp / 10 && delta < bdp / 10)) {
    return;
  }
  if (GRPC_TRACER_ON(grpc_bdp_estimator_trace)) {
    gpr_log(GPR_DEBUG, "%s: update initial window size to %d", t->peer_string,
            (int)bdp);
  }
  queue_setting_update(exec_ctx, t, GRPC_CHTTP2_SETTINGS_INITIAL_WINDOW_SIZE,
                       (uint32_t)bdp);
}

static void update_frame(grpc_exec_ctx *exec_ctx, grpc_chttp2_transport *t,
                         double bw_dbl, double bdp_dbl) {
  int32_t bdp = GPR_CLAMP((int32_t)bdp_dbl, 128, INT32_MAX);
  int32_t target = GPR_MAX((int32_t)bw_dbl / 1000, bdp);
  // frame size is bounded [2^14,2^24-1]
  int32_t frame_size = GPR_CLAMP(target, 16384, 16777215);
  int64_t delta = (int64_t)frame_size -
                  (int64_t)t->settings[GRPC_LOCAL_SETTINGS]
                                      [GRPC_CHTTP2_SETTINGS_MAX_FRAME_SIZE];
  if (delta == 0 || (delta > -frame_size / 10 && delta < frame_size / 10)) {
    return;
  }
  if (GRPC_TRACER_ON(grpc_bdp_estimator_trace)) {
    gpr_log(GPR_DEBUG, "%s: update max_frame size to %d", t->peer_string,
            (int)frame_size);
  }
  queue_setting_update(exec_ctx, t, GRPC_CHTTP2_SETTINGS_MAX_FRAME_SIZE,
                       (uint32_t)frame_size);
}

static grpc_error *try_http_parsing(grpc_exec_ctx *exec_ctx,
                                    grpc_chttp2_transport *t) {
  grpc_http_parser parser;
  size_t i = 0;
  grpc_error *error = GRPC_ERROR_NONE;
  grpc_http_response response;
  memset(&response, 0, sizeof(response));

  grpc_http_parser_init(&parser, GRPC_HTTP_RESPONSE, &response);

  grpc_error *parse_error = GRPC_ERROR_NONE;
  for (; i < t->read_buffer.count && parse_error == GRPC_ERROR_NONE; i++) {
    parse_error =
        grpc_http_parser_parse(&parser, t->read_buffer.slices[i], NULL);
  }
  if (parse_error == GRPC_ERROR_NONE &&
      (parse_error = grpc_http_parser_eof(&parser)) == GRPC_ERROR_NONE) {
    error = grpc_error_set_int(
        grpc_error_set_int(GRPC_ERROR_CREATE_FROM_STATIC_STRING(
                               "Trying to connect an http1.x server"),
                           GRPC_ERROR_INT_HTTP_STATUS, response.status),
        GRPC_ERROR_INT_GRPC_STATUS, GRPC_STATUS_UNAVAILABLE);
  }
  GRPC_ERROR_UNREF(parse_error);

  grpc_http_parser_destroy(&parser);
  grpc_http_response_destroy(&response);
  return error;
}

static void read_action_locked(grpc_exec_ctx *exec_ctx, void *tp,
                               grpc_error *error) {
  GPR_TIMER_BEGIN("reading_action_locked", 0);

  grpc_chttp2_transport *t = tp;
  bool need_bdp_ping = false;

  GRPC_ERROR_REF(error);

  grpc_error *err = error;
  if (err != GRPC_ERROR_NONE) {
    err = grpc_error_set_int(GRPC_ERROR_CREATE_REFERENCING_FROM_STATIC_STRING(
                                 "Endpoint read failed", &err, 1),
                             GRPC_ERROR_INT_OCCURRED_DURING_WRITE,
                             t->write_state);
  }
  GPR_SWAP(grpc_error *, err, error);
  GRPC_ERROR_UNREF(err);
  if (!t->closed) {
    GPR_TIMER_BEGIN("reading_action.parse", 0);
    size_t i = 0;
    grpc_error *errors[3] = {GRPC_ERROR_REF(error), GRPC_ERROR_NONE,
                             GRPC_ERROR_NONE};
    for (; i < t->read_buffer.count && errors[1] == GRPC_ERROR_NONE; i++) {
      if (grpc_bdp_estimator_add_incoming_bytes(
              &t->bdp_estimator,
              (int64_t)GRPC_SLICE_LENGTH(t->read_buffer.slices[i]))) {
        need_bdp_ping = true;
      }
      errors[1] =
          grpc_chttp2_perform_read(exec_ctx, t, t->read_buffer.slices[i]);
    }
    if (errors[1] != GRPC_ERROR_NONE) {
      errors[2] = try_http_parsing(exec_ctx, t);
      GRPC_ERROR_UNREF(error);
      error = GRPC_ERROR_CREATE_REFERENCING_FROM_STATIC_STRING(
          "Failed parsing HTTP/2", errors, GPR_ARRAY_SIZE(errors));
    }
    for (i = 0; i < GPR_ARRAY_SIZE(errors); i++) {
      GRPC_ERROR_UNREF(errors[i]);
    }
    GPR_TIMER_END("reading_action.parse", 0);

    GPR_TIMER_BEGIN("post_parse_locked", 0);
    if (t->initial_window_update != 0) {
      if (t->initial_window_update > 0) {
        grpc_chttp2_stream *s;
        while (grpc_chttp2_list_pop_stalled_by_stream(t, &s)) {
          grpc_chttp2_become_writable(
              exec_ctx, t, s, GRPC_CHTTP2_STREAM_WRITE_INITIATE_UNCOVERED,
              "unstalled");
        }
      }
      t->initial_window_update = 0;
    }
    GPR_TIMER_END("post_parse_locked", 0);
  }

  GPR_TIMER_BEGIN("post_reading_action_locked", 0);
  bool keep_reading = false;
  if (error == GRPC_ERROR_NONE && t->closed) {
    error = GRPC_ERROR_CREATE_FROM_STATIC_STRING("Transport closed");
  }
  if (error != GRPC_ERROR_NONE) {
    close_transport_locked(exec_ctx, t, GRPC_ERROR_REF(error));
    t->endpoint_reading = 0;
  } else if (!t->closed) {
    keep_reading = true;
    GRPC_CHTTP2_REF_TRANSPORT(t, "keep_reading");
  }
  grpc_slice_buffer_reset_and_unref_internal(exec_ctx, &t->read_buffer);

  if (keep_reading) {
    grpc_endpoint_read(exec_ctx, t->ep, &t->read_buffer, true,
                       &t->read_action_locked);

    if (t->enable_bdp_probe) {
      if (need_bdp_ping) {
        GRPC_CHTTP2_REF_TRANSPORT(t, "bdp_ping");
        grpc_bdp_estimator_schedule_ping(&t->bdp_estimator);
        send_ping_locked(exec_ctx, t,
                         GRPC_CHTTP2_PING_BEFORE_TRANSPORT_WINDOW_UPDATE,
                         &t->start_bdp_ping_locked, &t->finish_bdp_ping_locked);
      }

      int64_t estimate = -1;
      double bdp_guess = -1;
      if (grpc_bdp_estimator_get_estimate(&t->bdp_estimator, &estimate)) {
        double target = 1 + log2((double)estimate);
        double memory_pressure = grpc_resource_quota_get_memory_pressure(
            grpc_resource_user_quota(grpc_endpoint_get_resource_user(t->ep)));
        if (memory_pressure > 0.8) {
          target *= 1 - GPR_MIN(1, (memory_pressure - 0.8) / 0.1);
        }
        double bdp_error =
            target - grpc_pid_controller_last(&t->pid_controller);
        gpr_timespec now = gpr_now(GPR_CLOCK_MONOTONIC);
        gpr_timespec dt_timespec = gpr_time_sub(now, t->last_pid_update);
        double dt = (double)dt_timespec.tv_sec + dt_timespec.tv_nsec * 1e-9;
        if (dt > 0.1) {
          dt = 0.1;
        }
        double log2_bdp_guess =
            grpc_pid_controller_update(&t->pid_controller, bdp_error, dt);
        bdp_guess = pow(2, log2_bdp_guess);
        update_bdp(exec_ctx, t, bdp_guess);
        t->last_pid_update = now;
      }

      double bw = -1;
      if (grpc_bdp_estimator_get_bw(&t->bdp_estimator, &bw)) {
        update_frame(exec_ctx, t, bw, bdp_guess);
      }
    }
    GRPC_CHTTP2_UNREF_TRANSPORT(exec_ctx, t, "keep_reading");
  } else {
    GRPC_CHTTP2_UNREF_TRANSPORT(exec_ctx, t, "reading_action");
  }

  GPR_TIMER_END("post_reading_action_locked", 0);

  GRPC_ERROR_UNREF(error);

  GPR_TIMER_END("reading_action_locked", 0);
}

static void start_bdp_ping_locked(grpc_exec_ctx *exec_ctx, void *tp,
                                  grpc_error *error) {
  grpc_chttp2_transport *t = tp;
  if (GRPC_TRACER_ON(grpc_http_trace)) {
    gpr_log(GPR_DEBUG, "%s: Start BDP ping", t->peer_string);
  }
  /* Reset the keepalive ping timer */
  if (t->keepalive_state == GRPC_CHTTP2_KEEPALIVE_STATE_WAITING) {
    grpc_timer_cancel(exec_ctx, &t->keepalive_ping_timer);
  }
  grpc_bdp_estimator_start_ping(&t->bdp_estimator);
}

static void finish_bdp_ping_locked(grpc_exec_ctx *exec_ctx, void *tp,
                                   grpc_error *error) {
  grpc_chttp2_transport *t = tp;
  if (GRPC_TRACER_ON(grpc_http_trace)) {
    gpr_log(GPR_DEBUG, "%s: Complete BDP ping", t->peer_string);
  }
  grpc_bdp_estimator_complete_ping(&t->bdp_estimator);

  GRPC_CHTTP2_UNREF_TRANSPORT(exec_ctx, t, "bdp_ping");
}

void grpc_chttp2_config_default_keepalive_args(grpc_channel_args *args,
                                               bool is_client) {
  size_t i;
  if (args) {
    for (i = 0; i < args->num_args; i++) {
      if (0 == strcmp(args->args[i].key, GRPC_ARG_KEEPALIVE_TIME_MS)) {
        const int value = grpc_channel_arg_get_integer(
            &args->args[i],
            (grpc_integer_options){g_default_client_keepalive_time_ms, 1,
                                   INT_MAX});
        if (is_client) {
          g_default_client_keepalive_time_ms = value;
        } else {
          g_default_server_keepalive_time_ms = value;
        }
      } else if (0 ==
                 strcmp(args->args[i].key, GRPC_ARG_KEEPALIVE_TIMEOUT_MS)) {
        const int value = grpc_channel_arg_get_integer(
            &args->args[i],
            (grpc_integer_options){g_default_client_keepalive_timeout_ms, 0,
                                   INT_MAX});
        if (is_client) {
          g_default_client_keepalive_timeout_ms = value;
        } else {
          g_default_server_keepalive_timeout_ms = value;
        }
      } else if (0 == strcmp(args->args[i].key,
                             GRPC_ARG_KEEPALIVE_PERMIT_WITHOUT_CALLS)) {
        g_default_keepalive_permit_without_calls =
            (uint32_t)grpc_channel_arg_get_integer(
                &args->args[i],
                (grpc_integer_options){g_default_keepalive_permit_without_calls,
                                       0, 1});
      }
    }
  }
}

static void init_keepalive_ping_locked(grpc_exec_ctx *exec_ctx, void *arg,
                                       grpc_error *error) {
  grpc_chttp2_transport *t = arg;
  GPR_ASSERT(t->keepalive_state == GRPC_CHTTP2_KEEPALIVE_STATE_WAITING);
  if (t->destroying || t->closed) {
    t->keepalive_state = GRPC_CHTTP2_KEEPALIVE_STATE_DYING;
  } else if (error == GRPC_ERROR_NONE) {
    if (t->keepalive_permit_without_calls ||
        grpc_chttp2_stream_map_size(&t->stream_map) > 0) {
      t->keepalive_state = GRPC_CHTTP2_KEEPALIVE_STATE_PINGING;
      GRPC_CHTTP2_REF_TRANSPORT(t, "keepalive ping end");
      send_ping_locked(exec_ctx, t, GRPC_CHTTP2_PING_ON_NEXT_WRITE,
                       &t->start_keepalive_ping_locked,
                       &t->finish_keepalive_ping_locked);
    } else {
      GRPC_CHTTP2_REF_TRANSPORT(t, "init keepalive ping");
      grpc_timer_init(
          exec_ctx, &t->keepalive_ping_timer,
          gpr_time_add(gpr_now(GPR_CLOCK_MONOTONIC), t->keepalive_time),
          &t->init_keepalive_ping_locked, gpr_now(GPR_CLOCK_MONOTONIC));
    }
  } else if (error == GRPC_ERROR_CANCELLED) {
    /* The keepalive ping timer may be cancelled by bdp */
    GRPC_CHTTP2_REF_TRANSPORT(t, "init keepalive ping");
    grpc_timer_init(
        exec_ctx, &t->keepalive_ping_timer,
        gpr_time_add(gpr_now(GPR_CLOCK_MONOTONIC), t->keepalive_time),
        &t->init_keepalive_ping_locked, gpr_now(GPR_CLOCK_MONOTONIC));
  }
  GRPC_CHTTP2_UNREF_TRANSPORT(exec_ctx, t, "init keepalive ping");
}

static void start_keepalive_ping_locked(grpc_exec_ctx *exec_ctx, void *arg,
                                        grpc_error *error) {
  grpc_chttp2_transport *t = arg;
  GRPC_CHTTP2_REF_TRANSPORT(t, "keepalive watchdog");
  grpc_timer_init(
      exec_ctx, &t->keepalive_watchdog_timer,
      gpr_time_add(gpr_now(GPR_CLOCK_MONOTONIC), t->keepalive_timeout),
      &t->keepalive_watchdog_fired_locked, gpr_now(GPR_CLOCK_MONOTONIC));
}

static void finish_keepalive_ping_locked(grpc_exec_ctx *exec_ctx, void *arg,
                                         grpc_error *error) {
  grpc_chttp2_transport *t = arg;
  if (t->keepalive_state == GRPC_CHTTP2_KEEPALIVE_STATE_PINGING) {
    if (error == GRPC_ERROR_NONE) {
      t->keepalive_state = GRPC_CHTTP2_KEEPALIVE_STATE_WAITING;
      grpc_timer_cancel(exec_ctx, &t->keepalive_watchdog_timer);
      GRPC_CHTTP2_REF_TRANSPORT(t, "init keepalive ping");
      grpc_timer_init(
          exec_ctx, &t->keepalive_ping_timer,
          gpr_time_add(gpr_now(GPR_CLOCK_MONOTONIC), t->keepalive_time),
          &t->init_keepalive_ping_locked, gpr_now(GPR_CLOCK_MONOTONIC));
    }
  }
  GRPC_CHTTP2_UNREF_TRANSPORT(exec_ctx, t, "keepalive ping end");
}

static void keepalive_watchdog_fired_locked(grpc_exec_ctx *exec_ctx, void *arg,
                                            grpc_error *error) {
  grpc_chttp2_transport *t = arg;
  if (t->keepalive_state == GRPC_CHTTP2_KEEPALIVE_STATE_PINGING) {
    if (error == GRPC_ERROR_NONE) {
      t->keepalive_state = GRPC_CHTTP2_KEEPALIVE_STATE_DYING;
      close_transport_locked(exec_ctx, t, GRPC_ERROR_CREATE_FROM_STATIC_STRING(
                                              "keepalive watchdog timeout"));
    }
  } else {
    /* The watchdog timer should have been cancelled by
     * finish_keepalive_ping_locked. */
    if (error != GRPC_ERROR_CANCELLED) {
      gpr_log(GPR_ERROR, "keepalive_ping_end state error: %d (expect: %d)",
              t->keepalive_state, GRPC_CHTTP2_KEEPALIVE_STATE_PINGING);
    }
  }
  GRPC_CHTTP2_UNREF_TRANSPORT(exec_ctx, t, "keepalive watchdog");
}

/*******************************************************************************
 * CALLBACK LOOP
 */

static void connectivity_state_set(grpc_exec_ctx *exec_ctx,
                                   grpc_chttp2_transport *t,
                                   grpc_connectivity_state state,
                                   grpc_error *error, const char *reason) {
  GRPC_CHTTP2_IF_TRACING(
      gpr_log(GPR_DEBUG, "set connectivity_state=%d", state));
  grpc_connectivity_state_set(exec_ctx, &t->channel_callback.state_tracker,
                              state, error, reason);
}

/*******************************************************************************
 * POLLSET STUFF
 */

static void set_pollset(grpc_exec_ctx *exec_ctx, grpc_transport *gt,
                        grpc_stream *gs, grpc_pollset *pollset) {
  grpc_chttp2_transport *t = (grpc_chttp2_transport *)gt;
  grpc_endpoint_add_to_pollset(exec_ctx, t->ep, pollset);
}

static void set_pollset_set(grpc_exec_ctx *exec_ctx, grpc_transport *gt,
                            grpc_stream *gs, grpc_pollset_set *pollset_set) {
  grpc_chttp2_transport *t = (grpc_chttp2_transport *)gt;
  grpc_endpoint_add_to_pollset_set(exec_ctx, t->ep, pollset_set);
}

/*******************************************************************************
 * BYTE STREAM
 */

static void reset_byte_stream(grpc_exec_ctx *exec_ctx, void *arg,
                              grpc_error *error) {
  grpc_chttp2_stream *s = (grpc_chttp2_stream *)arg;

  s->pending_byte_stream = false;
  if (error == GRPC_ERROR_NONE) {
    grpc_chttp2_maybe_complete_recv_message(exec_ctx, s->t, s);
    grpc_chttp2_maybe_complete_recv_trailing_metadata(exec_ctx, s->t, s);
  } else {
    GPR_ASSERT(error != GRPC_ERROR_NONE);
    GRPC_CLOSURE_SCHED(exec_ctx, s->on_next, GRPC_ERROR_REF(error));
    s->on_next = NULL;
    GRPC_ERROR_UNREF(s->byte_stream_error);
    s->byte_stream_error = GRPC_ERROR_NONE;
    grpc_chttp2_cancel_stream(exec_ctx, s->t, s, GRPC_ERROR_REF(error));
    s->byte_stream_error = error;
  }
}

static void incoming_byte_stream_unref(grpc_exec_ctx *exec_ctx,
                                       grpc_chttp2_incoming_byte_stream *bs) {
  if (gpr_unref(&bs->refs)) {
    gpr_free(bs);
  }
}

static void incoming_byte_stream_update_flow_control(grpc_exec_ctx *exec_ctx,
                                                     grpc_chttp2_transport *t,
                                                     grpc_chttp2_stream *s,
                                                     size_t max_size_hint,
                                                     size_t have_already) {
  uint32_t max_recv_bytes;
  uint32_t initial_window_size =
      t->settings[GRPC_SENT_SETTINGS][GRPC_CHTTP2_SETTINGS_INITIAL_WINDOW_SIZE];

  /* clamp max recv hint to an allowable size */
  if (max_size_hint >= UINT32_MAX - initial_window_size) {
    max_recv_bytes = UINT32_MAX - initial_window_size;
  } else {
    max_recv_bytes = (uint32_t)max_size_hint;
  }

  /* account for bytes already received but unknown to higher layers */
  if (max_recv_bytes >= have_already) {
    max_recv_bytes -= (uint32_t)have_already;
  } else {
    max_recv_bytes = 0;
  }

  /* add some small lookahead to keep pipelines flowing */
  GPR_ASSERT(max_recv_bytes <= UINT32_MAX - initial_window_size);
  if (s->incoming_window_delta < max_recv_bytes && !s->read_closed) {
    uint32_t add_max_recv_bytes =
        (uint32_t)(max_recv_bytes - s->incoming_window_delta);
    grpc_chttp2_stream_write_type write_type =
        GRPC_CHTTP2_STREAM_WRITE_INITIATE_UNCOVERED;
    if (s->incoming_window_delta + initial_window_size <
        (int64_t)have_already) {
      write_type = GRPC_CHTTP2_STREAM_WRITE_INITIATE_COVERED;
    }
    GRPC_CHTTP2_FLOW_CREDIT_STREAM_INCOMING_WINDOW_DELTA("op", t, s,
                                                         add_max_recv_bytes);
    GRPC_CHTTP2_FLOW_CREDIT_STREAM("op", t, s, announce_window,
                                   add_max_recv_bytes);
    if ((int64_t)s->incoming_window_delta + (int64_t)initial_window_size -
            (int64_t)s->announce_window >
        (int64_t)initial_window_size / 2) {
      write_type = GRPC_CHTTP2_STREAM_WRITE_PIGGYBACK;
    }
    grpc_chttp2_become_writable(exec_ctx, t, s, write_type,
                                "read_incoming_stream");
  }
}

static void incoming_byte_stream_next_locked(grpc_exec_ctx *exec_ctx,
                                             void *argp,
                                             grpc_error *error_ignored) {
  grpc_chttp2_incoming_byte_stream *bs = argp;
  grpc_chttp2_transport *t = bs->transport;
  grpc_chttp2_stream *s = bs->stream;

  size_t cur_length = s->frame_storage.length;
  incoming_byte_stream_update_flow_control(
      exec_ctx, t, s, bs->next_action.max_size_hint, cur_length);

  GPR_ASSERT(s->unprocessed_incoming_frames_buffer.length == 0);
  if (s->frame_storage.length > 0) {
    grpc_slice_buffer_swap(&s->frame_storage,
                           &s->unprocessed_incoming_frames_buffer);
    GRPC_CLOSURE_SCHED(exec_ctx, bs->next_action.on_complete, GRPC_ERROR_NONE);
  } else if (s->byte_stream_error != GRPC_ERROR_NONE) {
    GRPC_CLOSURE_SCHED(exec_ctx, bs->next_action.on_complete,
                       GRPC_ERROR_REF(s->byte_stream_error));
    if (s->data_parser.parsing_frame != NULL) {
      incoming_byte_stream_unref(exec_ctx, s->data_parser.parsing_frame);
      s->data_parser.parsing_frame = NULL;
    }
  } else if (s->read_closed) {
    if (bs->remaining_bytes != 0) {
      s->byte_stream_error =
          GRPC_ERROR_CREATE_FROM_STATIC_STRING("Truncated message");
      GRPC_CLOSURE_SCHED(exec_ctx, bs->next_action.on_complete,
                         GRPC_ERROR_REF(s->byte_stream_error));
      if (s->data_parser.parsing_frame != NULL) {
        incoming_byte_stream_unref(exec_ctx, s->data_parser.parsing_frame);
        s->data_parser.parsing_frame = NULL;
      }
    } else {
      /* Should never reach here. */
      GPR_ASSERT(false);
    }
  } else {
    s->on_next = bs->next_action.on_complete;
  }
  incoming_byte_stream_unref(exec_ctx, bs);
}

static bool incoming_byte_stream_next(grpc_exec_ctx *exec_ctx,
                                      grpc_byte_stream *byte_stream,
                                      size_t max_size_hint,
                                      grpc_closure *on_complete) {
  GPR_TIMER_BEGIN("incoming_byte_stream_next", 0);
  grpc_chttp2_incoming_byte_stream *bs =
      (grpc_chttp2_incoming_byte_stream *)byte_stream;
  grpc_chttp2_stream *s = bs->stream;
  if (s->unprocessed_incoming_frames_buffer.length > 0) {
    GPR_TIMER_END("incoming_byte_stream_next", 0);
    return true;
  } else {
    gpr_ref(&bs->refs);
    bs->next_action.max_size_hint = max_size_hint;
    bs->next_action.on_complete = on_complete;
    GRPC_CLOSURE_SCHED(
        exec_ctx,
        GRPC_CLOSURE_INIT(&bs->next_action.closure,
                          incoming_byte_stream_next_locked, bs,
                          grpc_combiner_scheduler(bs->transport->combiner)),
        GRPC_ERROR_NONE);
    GPR_TIMER_END("incoming_byte_stream_next", 0);
    return false;
  }
}

static grpc_error *incoming_byte_stream_pull(grpc_exec_ctx *exec_ctx,
                                             grpc_byte_stream *byte_stream,
                                             grpc_slice *slice) {
  GPR_TIMER_BEGIN("incoming_byte_stream_pull", 0);
  grpc_chttp2_incoming_byte_stream *bs =
      (grpc_chttp2_incoming_byte_stream *)byte_stream;
  grpc_chttp2_stream *s = bs->stream;

  if (s->unprocessed_incoming_frames_buffer.length > 0) {
    grpc_error *error = grpc_deframe_unprocessed_incoming_frames(
        exec_ctx, &s->data_parser, s, &s->unprocessed_incoming_frames_buffer,
        slice, NULL);
    if (error != GRPC_ERROR_NONE) {
      return error;
    }
  } else {
    grpc_error *error =
        GRPC_ERROR_CREATE_FROM_STATIC_STRING("Truncated message");
    GRPC_CLOSURE_SCHED(exec_ctx, &s->reset_byte_stream, GRPC_ERROR_REF(error));
    return error;
  }
  GPR_TIMER_END("incoming_byte_stream_pull", 0);
  return GRPC_ERROR_NONE;
}

static void incoming_byte_stream_destroy(grpc_exec_ctx *exec_ctx,
                                         grpc_byte_stream *byte_stream);

static void incoming_byte_stream_destroy_locked(grpc_exec_ctx *exec_ctx,
                                                void *byte_stream,
                                                grpc_error *error_ignored) {
  grpc_chttp2_incoming_byte_stream *bs = byte_stream;
  grpc_chttp2_stream *s = bs->stream;
  grpc_chttp2_transport *t = s->t;

  GPR_ASSERT(bs->base.destroy == incoming_byte_stream_destroy);
  incoming_byte_stream_unref(exec_ctx, bs);
  s->pending_byte_stream = false;
  grpc_chttp2_maybe_complete_recv_message(exec_ctx, t, s);
  grpc_chttp2_maybe_complete_recv_trailing_metadata(exec_ctx, t, s);
}

static void incoming_byte_stream_destroy(grpc_exec_ctx *exec_ctx,
                                         grpc_byte_stream *byte_stream) {
  GPR_TIMER_BEGIN("incoming_byte_stream_destroy", 0);
  grpc_chttp2_incoming_byte_stream *bs =
      (grpc_chttp2_incoming_byte_stream *)byte_stream;
  GRPC_CLOSURE_SCHED(
      exec_ctx, GRPC_CLOSURE_INIT(
                    &bs->destroy_action, incoming_byte_stream_destroy_locked,
                    bs, grpc_combiner_scheduler(bs->transport->combiner)),
      GRPC_ERROR_NONE);
  GPR_TIMER_END("incoming_byte_stream_destroy", 0);
}

static void incoming_byte_stream_publish_error(
    grpc_exec_ctx *exec_ctx, grpc_chttp2_incoming_byte_stream *bs,
    grpc_error *error) {
  grpc_chttp2_stream *s = bs->stream;

  GPR_ASSERT(error != GRPC_ERROR_NONE);
  GRPC_CLOSURE_SCHED(exec_ctx, s->on_next, GRPC_ERROR_REF(error));
  s->on_next = NULL;
  GRPC_ERROR_UNREF(s->byte_stream_error);
  s->byte_stream_error = GRPC_ERROR_REF(error);
  grpc_chttp2_cancel_stream(exec_ctx, bs->transport, bs->stream,
                            GRPC_ERROR_REF(error));
}

grpc_error *grpc_chttp2_incoming_byte_stream_push(
    grpc_exec_ctx *exec_ctx, grpc_chttp2_incoming_byte_stream *bs,
    grpc_slice slice, grpc_slice *slice_out) {
  grpc_chttp2_stream *s = bs->stream;

  if (bs->remaining_bytes < GRPC_SLICE_LENGTH(slice)) {
    grpc_error *error =
        GRPC_ERROR_CREATE_FROM_STATIC_STRING("Too many bytes in stream");

    GRPC_CLOSURE_SCHED(exec_ctx, &s->reset_byte_stream, GRPC_ERROR_REF(error));
    grpc_slice_unref_internal(exec_ctx, slice);
    return error;
  } else {
    bs->remaining_bytes -= (uint32_t)GRPC_SLICE_LENGTH(slice);
    if (slice_out != NULL) {
      *slice_out = slice;
    }
    return GRPC_ERROR_NONE;
  }
}

grpc_error *grpc_chttp2_incoming_byte_stream_finished(
    grpc_exec_ctx *exec_ctx, grpc_chttp2_incoming_byte_stream *bs,
    grpc_error *error, bool reset_on_error) {
  grpc_chttp2_stream *s = bs->stream;

  if (error == GRPC_ERROR_NONE) {
    if (bs->remaining_bytes != 0) {
      error = GRPC_ERROR_CREATE_FROM_STATIC_STRING("Truncated message");
    }
  }
  if (error != GRPC_ERROR_NONE && reset_on_error) {
    GRPC_CLOSURE_SCHED(exec_ctx, &s->reset_byte_stream, GRPC_ERROR_REF(error));
  }
  incoming_byte_stream_unref(exec_ctx, bs);
  return error;
}

grpc_chttp2_incoming_byte_stream *grpc_chttp2_incoming_byte_stream_create(
    grpc_exec_ctx *exec_ctx, grpc_chttp2_transport *t, grpc_chttp2_stream *s,
    uint32_t frame_size, uint32_t flags) {
  grpc_chttp2_incoming_byte_stream *incoming_byte_stream =
      gpr_malloc(sizeof(*incoming_byte_stream));
  incoming_byte_stream->base.length = frame_size;
  incoming_byte_stream->remaining_bytes = frame_size;
  incoming_byte_stream->base.flags = flags;
  incoming_byte_stream->base.next = incoming_byte_stream_next;
  incoming_byte_stream->base.pull = incoming_byte_stream_pull;
  incoming_byte_stream->base.destroy = incoming_byte_stream_destroy;
  gpr_ref_init(&incoming_byte_stream->refs, 2);
  incoming_byte_stream->transport = t;
  incoming_byte_stream->stream = s;
  GRPC_ERROR_UNREF(s->byte_stream_error);
  s->byte_stream_error = GRPC_ERROR_NONE;
  return incoming_byte_stream;
}

/*******************************************************************************
 * RESOURCE QUOTAS
 */

static void post_benign_reclaimer(grpc_exec_ctx *exec_ctx,
                                  grpc_chttp2_transport *t) {
  if (!t->benign_reclaimer_registered) {
    t->benign_reclaimer_registered = true;
    GRPC_CHTTP2_REF_TRANSPORT(t, "benign_reclaimer");
    grpc_resource_user_post_reclaimer(exec_ctx,
                                      grpc_endpoint_get_resource_user(t->ep),
                                      false, &t->benign_reclaimer_locked);
  }
}

static void post_destructive_reclaimer(grpc_exec_ctx *exec_ctx,
                                       grpc_chttp2_transport *t) {
  if (!t->destructive_reclaimer_registered) {
    t->destructive_reclaimer_registered = true;
    GRPC_CHTTP2_REF_TRANSPORT(t, "destructive_reclaimer");
    grpc_resource_user_post_reclaimer(exec_ctx,
                                      grpc_endpoint_get_resource_user(t->ep),
                                      true, &t->destructive_reclaimer_locked);
  }
}

static void benign_reclaimer_locked(grpc_exec_ctx *exec_ctx, void *arg,
                                    grpc_error *error) {
  grpc_chttp2_transport *t = arg;
  if (error == GRPC_ERROR_NONE &&
      grpc_chttp2_stream_map_size(&t->stream_map) == 0) {
    /* Channel with no active streams: send a goaway to try and make it
     * disconnect cleanly */
    if (GRPC_TRACER_ON(grpc_resource_quota_trace)) {
      gpr_log(GPR_DEBUG, "HTTP2: %s - send goaway to free memory",
              t->peer_string);
    }
    send_goaway(exec_ctx, t,
                grpc_error_set_int(
                    GRPC_ERROR_CREATE_FROM_STATIC_STRING("Buffers full"),
                    GRPC_ERROR_INT_HTTP2_ERROR, GRPC_HTTP2_ENHANCE_YOUR_CALM));
  } else if (error == GRPC_ERROR_NONE &&
             GRPC_TRACER_ON(grpc_resource_quota_trace)) {
    gpr_log(GPR_DEBUG,
            "HTTP2: %s - skip benign reclamation, there are still %" PRIdPTR
            " streams",
            t->peer_string, grpc_chttp2_stream_map_size(&t->stream_map));
  }
  t->benign_reclaimer_registered = false;
  if (error != GRPC_ERROR_CANCELLED) {
    grpc_resource_user_finish_reclamation(
        exec_ctx, grpc_endpoint_get_resource_user(t->ep));
  }
  GRPC_CHTTP2_UNREF_TRANSPORT(exec_ctx, t, "benign_reclaimer");
}

static void destructive_reclaimer_locked(grpc_exec_ctx *exec_ctx, void *arg,
                                         grpc_error *error) {
  grpc_chttp2_transport *t = arg;
  size_t n = grpc_chttp2_stream_map_size(&t->stream_map);
  t->destructive_reclaimer_registered = false;
  if (error == GRPC_ERROR_NONE && n > 0) {
    grpc_chttp2_stream *s = grpc_chttp2_stream_map_rand(&t->stream_map);
    if (GRPC_TRACER_ON(grpc_resource_quota_trace)) {
      gpr_log(GPR_DEBUG, "HTTP2: %s - abandon stream id %d", t->peer_string,
              s->id);
    }
    grpc_chttp2_cancel_stream(
        exec_ctx, t, s,
        grpc_error_set_int(GRPC_ERROR_CREATE_FROM_STATIC_STRING("Buffers full"),
                           GRPC_ERROR_INT_HTTP2_ERROR,
                           GRPC_HTTP2_ENHANCE_YOUR_CALM));
    if (n > 1) {
      /* Since we cancel one stream per destructive reclamation, if
         there are more streams left, we can immediately post a new
         reclaimer in case the resource quota needs to free more
         memory */
      post_destructive_reclaimer(exec_ctx, t);
    }
  }
  if (error != GRPC_ERROR_CANCELLED) {
    grpc_resource_user_finish_reclamation(
        exec_ctx, grpc_endpoint_get_resource_user(t->ep));
  }
  GRPC_CHTTP2_UNREF_TRANSPORT(exec_ctx, t, "destructive_reclaimer");
}

/*******************************************************************************
 * TRACING
 */

static char *format_flowctl_context_var(const char *context, const char *var,
                                        int64_t val, uint32_t id) {
  char *name;
  if (context == NULL) {
    name = gpr_strdup(var);
  } else if (0 == strcmp(context, "t")) {
    GPR_ASSERT(id == 0);
    gpr_asprintf(&name, "TRANSPORT:%s", var);
  } else if (0 == strcmp(context, "s")) {
    GPR_ASSERT(id != 0);
    gpr_asprintf(&name, "STREAM[%d]:%s", id, var);
  } else {
    gpr_asprintf(&name, "BAD_CONTEXT[%s][%d]:%s", context, id, var);
  }
  char *name_fld = gpr_leftpad(name, ' ', 64);
  char *value;
  gpr_asprintf(&value, "%" PRId64, val);
  char *value_fld = gpr_leftpad(value, ' ', 8);
  char *result;
  gpr_asprintf(&result, "%s %s", name_fld, value_fld);
  gpr_free(name);
  gpr_free(name_fld);
  gpr_free(value);
  gpr_free(value_fld);
  return result;
}

void grpc_chttp2_flowctl_trace(const char *file, int line, const char *phase,
                               grpc_chttp2_flowctl_op op, const char *context1,
                               const char *var1, const char *context2,
                               const char *var2, int is_client,
                               uint32_t stream_id, int64_t val1, int64_t val2) {
  char *tmp_phase;
  char *label1 = format_flowctl_context_var(context1, var1, val1, stream_id);
  char *label2 = format_flowctl_context_var(context2, var2, val2, stream_id);
  char *clisvr = is_client ? "client" : "server";
  char *prefix;

  tmp_phase = gpr_leftpad(phase, ' ', 8);
  gpr_asprintf(&prefix, "FLOW %s: %s ", tmp_phase, clisvr);
  gpr_free(tmp_phase);

  switch (op) {
    case GRPC_CHTTP2_FLOWCTL_MOVE:
      if (val2 != 0) {
        gpr_log(file, line, GPR_LOG_SEVERITY_DEBUG,
                "%sMOVE   %s <- %s giving %" PRId64, prefix, label1, label2,
                val1 + val2);
      }
      break;
    case GRPC_CHTTP2_FLOWCTL_CREDIT:
      GPR_ASSERT(val2 >= 0);
      if (val2 != 0) {
        gpr_log(file, line, GPR_LOG_SEVERITY_DEBUG,
                "%sCREDIT %s by %s giving %" PRId64, prefix, label1, label2,
                val1 + val2);
      }
      break;
    case GRPC_CHTTP2_FLOWCTL_DEBIT:
      GPR_ASSERT(val2 >= 0);
      if (val2 != 0) {
        gpr_log(file, line, GPR_LOG_SEVERITY_DEBUG,
                "%sDEBIT  %s by %s giving %" PRId64, prefix, label1, label2,
                val1 - val2);
      }
      break;
  }

  gpr_free(label1);
  gpr_free(label2);
  gpr_free(prefix);
}

/*******************************************************************************
 * INTEGRATION GLUE
 */

static char *chttp2_get_peer(grpc_exec_ctx *exec_ctx, grpc_transport *t) {
  return gpr_strdup(((grpc_chttp2_transport *)t)->peer_string);
}

/*******************************************************************************
 * MONITORING
 */
static grpc_endpoint *chttp2_get_endpoint(grpc_exec_ctx *exec_ctx,
                                          grpc_transport *t) {
  return ((grpc_chttp2_transport *)t)->ep;
}

static const grpc_transport_vtable vtable = {sizeof(grpc_chttp2_stream),
                                             "chttp2",
                                             init_stream,
                                             set_pollset,
                                             set_pollset_set,
                                             perform_stream_op,
                                             perform_transport_op,
                                             destroy_stream,
                                             destroy_transport,
                                             chttp2_get_peer,
                                             chttp2_get_endpoint};

grpc_transport *grpc_create_chttp2_transport(
    grpc_exec_ctx *exec_ctx, const grpc_channel_args *channel_args,
    grpc_endpoint *ep, int is_client) {
  grpc_chttp2_transport *t = gpr_zalloc(sizeof(grpc_chttp2_transport));
  init_transport(exec_ctx, t, channel_args, ep, is_client != 0);
  return &t->base;
}

void grpc_chttp2_transport_start_reading(grpc_exec_ctx *exec_ctx,
                                         grpc_transport *transport,
                                         grpc_slice_buffer *read_buffer) {
  grpc_chttp2_transport *t = (grpc_chttp2_transport *)transport;
  GRPC_CHTTP2_REF_TRANSPORT(
      t, "reading_action"); /* matches unref inside reading_action */
  if (read_buffer != NULL) {
    grpc_slice_buffer_move_into(read_buffer, &t->read_buffer);
    gpr_free(read_buffer);
  }
  GRPC_CLOSURE_SCHED(exec_ctx, &t->read_action_locked, GRPC_ERROR_NONE);
}<|MERGE_RESOLUTION|>--- conflicted
+++ resolved
@@ -81,8 +81,6 @@
 grpc_tracer_flag grpc_trace_chttp2_refcount = GRPC_TRACER_INITIALIZER(false);
 #endif
 
-static const grpc_transport_vtable vtable;
-
 /* forward declarations of various callbacks that we'll build closures around */
 static void write_action_begin_locked(grpc_exec_ctx *exec_ctx, void *t,
                                       grpc_error *error);
@@ -250,6 +248,8 @@
 void grpc_chttp2_ref_transport(grpc_chttp2_transport *t) { gpr_ref(&t->refs); }
 #endif
 
+static const grpc_transport_vtable *get_vtable(void);
+
 static void init_transport(grpc_exec_ctx *exec_ctx, grpc_chttp2_transport *t,
                            const grpc_channel_args *channel_args,
                            grpc_endpoint *ep, bool is_client) {
@@ -259,7 +259,7 @@
   GPR_ASSERT(strlen(GRPC_CHTTP2_CLIENT_CONNECT_STRING) ==
              GRPC_CHTTP2_CLIENT_CONNECT_STRLEN);
 
-  t->base.vtable = &vtable;
+  t->base.vtable = get_vtable();
   t->ep = ep;
   /* one ref is for destroy */
   gpr_ref_init(&t->refs, 1);
@@ -590,7 +590,7 @@
 
 static void destroy_transport_locked(grpc_exec_ctx *exec_ctx, void *tp,
                                      grpc_error *error) {
-  grpc_chttp2_transport *t = tp;
+  grpc_chttp2_transport *t = (grpc_chttp2_transport *)tp;
   t->destroying = 1;
   close_transport_locked(
       exec_ctx, t,
@@ -715,7 +715,7 @@
 
 static void destroy_stream_locked(grpc_exec_ctx *exec_ctx, void *sp,
                                   grpc_error *error) {
-  grpc_chttp2_stream *s = sp;
+  grpc_chttp2_stream *s = (grpc_chttp2_stream *)sp;
   grpc_chttp2_transport *t = s->t;
 
   GPR_TIMER_BEGIN("destroy_stream", 0);
@@ -788,7 +788,7 @@
 
 grpc_chttp2_stream *grpc_chttp2_parsing_lookup_stream(grpc_chttp2_transport *t,
                                                       uint32_t id) {
-  return grpc_chttp2_stream_map_find(&t->stream_map, id);
+  return (grpc_chttp2_stream *)grpc_chttp2_stream_map_find(&t->stream_map, id);
 }
 
 grpc_chttp2_stream *grpc_chttp2_parsing_accept_stream(grpc_exec_ctx *exec_ctx,
@@ -886,7 +886,7 @@
 static void write_action_begin_locked(grpc_exec_ctx *exec_ctx, void *gt,
                                       grpc_error *error_ignored) {
   GPR_TIMER_BEGIN("write_action_begin_locked", 0);
-  grpc_chttp2_transport *t = gt;
+  grpc_chttp2_transport *t = (grpc_chttp2_transport *)gt;
   GPR_ASSERT(t->write_state != GRPC_CHTTP2_WRITE_STATE_IDLE);
   switch (t->closed ? GRPC_CHTTP2_NOTHING_TO_WRITE
                     : grpc_chttp2_begin_write(exec_ctx, t)) {
@@ -910,25 +910,19 @@
 }
 
 static void write_action(grpc_exec_ctx *exec_ctx, void *gt, grpc_error *error) {
-  grpc_chttp2_transport *t = gt;
+  grpc_chttp2_transport *t = (grpc_chttp2_transport *)gt;
   GPR_TIMER_BEGIN("write_action", 0);
   grpc_endpoint_write(
-<<<<<<< HEAD
-      exec_ctx, t->ep, &t->outbuf, t->write_is_covered,
-      grpc_closure_init(&t->write_action_end_locked, write_action_end_locked, t,
-                        grpc_combiner_scheduler(t->combiner, false)));
-=======
       exec_ctx, t->ep, &t->outbuf,
       GRPC_CLOSURE_INIT(&t->write_action_end_locked, write_action_end_locked, t,
                         grpc_combiner_scheduler(t->combiner)));
->>>>>>> 809fbfdc
   GPR_TIMER_END("write_action", 0);
 }
 
 static void write_action_end_locked(grpc_exec_ctx *exec_ctx, void *tp,
                                     grpc_error *error) {
   GPR_TIMER_BEGIN("terminate_writing_with_lock", 0);
-  grpc_chttp2_transport *t = tp;
+  grpc_chttp2_transport *t = (grpc_chttp2_transport *)tp;
 
   if (error != GRPC_ERROR_NONE) {
     close_transport_locked(exec_ctx, t, GRPC_ERROR_REF(error));
@@ -1185,7 +1179,7 @@
       } else {
         grpc_chttp2_write_cb *cb = t->write_cb_pool;
         if (cb == NULL) {
-          cb = gpr_malloc(sizeof(*cb));
+          cb = (grpc_chttp2_write_cb *)gpr_malloc(sizeof(*cb));
         } else {
           t->write_cb_pool = cb->next;
         }
@@ -1212,7 +1206,7 @@
 
 static void complete_fetch_locked(grpc_exec_ctx *exec_ctx, void *gs,
                                   grpc_error *error) {
-  grpc_chttp2_stream *s = gs;
+  grpc_chttp2_stream *s = (grpc_chttp2_stream *)gs;
   grpc_chttp2_transport *t = s->t;
   if (error == GRPC_ERROR_NONE) {
     error = grpc_byte_stream_pull(exec_ctx, s->fetching_send_message,
@@ -1248,8 +1242,9 @@
                                      grpc_error *error_ignored) {
   GPR_TIMER_BEGIN("perform_stream_op_locked", 0);
 
-  grpc_transport_stream_op_batch *op = stream_op;
-  grpc_chttp2_stream *s = op->handler_private.extra_arg;
+  grpc_transport_stream_op_batch *op =
+      (grpc_transport_stream_op_batch *)stream_op;
+  grpc_chttp2_stream *s = (grpc_chttp2_stream *)op->handler_private.extra_arg;
   grpc_transport_stream_op_batch_payload *op_payload = op->payload;
   grpc_chttp2_transport *t = s->t;
 
@@ -1541,7 +1536,7 @@
 
 static void retry_initiate_ping_locked(grpc_exec_ctx *exec_ctx, void *tp,
                                        grpc_error *error) {
-  grpc_chttp2_transport *t = tp;
+  grpc_chttp2_transport *t = (grpc_chttp2_transport *)tp;
   t->ping_state.is_delayed_ping_timer_set = false;
   grpc_chttp2_initiate_write(exec_ctx, t, "retry_send_ping");
 }
@@ -1593,8 +1588,9 @@
 static void perform_transport_op_locked(grpc_exec_ctx *exec_ctx,
                                         void *stream_op,
                                         grpc_error *error_ignored) {
-  grpc_transport_op *op = stream_op;
-  grpc_chttp2_transport *t = op->handler_private.extra_arg;
+  grpc_transport_op *op = (grpc_transport_op *)stream_op;
+  grpc_chttp2_transport *t =
+      (grpc_chttp2_transport *)op->handler_private.extra_arg;
   grpc_error *close_transport = op->disconnect_with_error;
 
   if (op->goaway_error) {
@@ -1746,7 +1742,8 @@
 
 static void remove_stream(grpc_exec_ctx *exec_ctx, grpc_chttp2_transport *t,
                           uint32_t id, grpc_error *error) {
-  grpc_chttp2_stream *s = grpc_chttp2_stream_map_delete(&t->stream_map, id);
+  grpc_chttp2_stream *s =
+      (grpc_chttp2_stream *)grpc_chttp2_stream_map_delete(&t->stream_map, id);
   GPR_ASSERT(s);
   if (t->incoming_stream == s) {
     t->incoming_stream = NULL;
@@ -2291,7 +2288,7 @@
   grpc_slice_buffer_reset_and_unref_internal(exec_ctx, &t->read_buffer);
 
   if (keep_reading) {
-    grpc_endpoint_read(exec_ctx, t->ep, &t->read_buffer, true,
+    grpc_endpoint_read(exec_ctx, t->ep, &t->read_buffer,
                        &t->read_action_locked);
 
     if (t->enable_bdp_probe) {
@@ -2980,6 +2977,8 @@
                                              chttp2_get_peer,
                                              chttp2_get_endpoint};
 
+static const grpc_transport_vtable *get_vtable(void) { return &vtable; }
+
 grpc_transport *grpc_create_chttp2_transport(
     grpc_exec_ctx *exec_ctx, const grpc_channel_args *channel_args,
     grpc_endpoint *ep, int is_client) {
