/*
 *
 * Copyright 2016, Google Inc.
 * All rights reserved.
 *
 * Redistribution and use in source and binary forms, with or without
 * modification, are permitted provided that the following conditions are
 * met:
 *
 *     * Redistributions of source code must retain the above copyright
 * notice, this list of conditions and the following disclaimer.
 *     * Redistributions in binary form must reproduce the above
 * copyright notice, this list of conditions and the following disclaimer
 * in the documentation and/or other materials provided with the
 * distribution.
 *     * Neither the name of Google Inc. nor the names of its
 * contributors may be used to endorse or promote products derived from
 * this software without specific prior written permission.
 *
 * THIS SOFTWARE IS PROVIDED BY THE COPYRIGHT HOLDERS AND CONTRIBUTORS
 * "AS IS" AND ANY EXPRESS OR IMPLIED WARRANTIES, INCLUDING, BUT NOT
 * LIMITED TO, THE IMPLIED WARRANTIES OF MERCHANTABILITY AND FITNESS FOR
 * A PARTICULAR PURPOSE ARE DISCLAIMED. IN NO EVENT SHALL THE COPYRIGHT
 * OWNER OR CONTRIBUTORS BE LIABLE FOR ANY DIRECT, INDIRECT, INCIDENTAL,
 * SPECIAL, EXEMPLARY, OR CONSEQUENTIAL DAMAGES (INCLUDING, BUT NOT
 * LIMITED TO, PROCUREMENT OF SUBSTITUTE GOODS OR SERVICES; LOSS OF USE,
 * DATA, OR PROFITS; OR BUSINESS INTERRUPTION) HOWEVER CAUSED AND ON ANY
 * THEORY OF LIABILITY, WHETHER IN CONTRACT, STRICT LIABILITY, OR TORT
 * (INCLUDING NEGLIGENCE OR OTHERWISE) ARISING IN ANY WAY OUT OF THE USE
 * OF THIS SOFTWARE, EVEN IF ADVISED OF THE POSSIBILITY OF SUCH DAMAGE.
 *
 */

#include <string.h>

#include <grpc/impl/codegen/port_platform.h>
#include <grpc/slice_buffer.h>
#include <grpc/support/alloc.h>
#include <grpc/support/host_port.h>
#include <grpc/support/log.h>
#include <grpc/support/string_util.h>
#include <grpc/support/useful.h>

#include "src/core/ext/transport/chttp2/transport/incoming_metadata.h"
#include "src/core/lib/iomgr/endpoint.h"
#include "src/core/lib/iomgr/exec_ctx.h"
#include "src/core/lib/support/string.h"
#include "src/core/lib/surface/channel.h"
#include "src/core/lib/transport/metadata_batch.h"
#include "src/core/lib/transport/static_metadata.h"
#include "src/core/lib/transport/transport_impl.h"
#include "third_party/Cronet/bidirectional_stream_c.h"

#define GRPC_HEADER_SIZE_IN_BYTES 5

#define CRONET_LOG(...)                          \
  do {                                           \
    if (grpc_cronet_trace) gpr_log(__VA_ARGS__); \
  } while (0)

/* TODO (makdharma): Hook up into the wider tracing mechanism */
int grpc_cronet_trace = 0;

enum e_op_result {
  ACTION_TAKEN_WITH_CALLBACK,
  ACTION_TAKEN_NO_CALLBACK,
  NO_ACTION_POSSIBLE
};

enum e_op_id {
  OP_SEND_INITIAL_METADATA = 0,
  OP_SEND_MESSAGE,
  OP_SEND_TRAILING_METADATA,
  OP_RECV_MESSAGE,
  OP_RECV_INITIAL_METADATA,
  OP_RECV_TRAILING_METADATA,
  OP_CANCEL_ERROR,
  OP_ON_COMPLETE,
  OP_FAILED,
  OP_SUCCEEDED,
  OP_CANCELED,
  OP_RECV_MESSAGE_AND_ON_COMPLETE,
  OP_READ_REQ_MADE,
  OP_NUM_OPS
};

/* Cronet callbacks. See cronet_c_for_grpc.h for documentation for each. */

<<<<<<< HEAD
static void on_stream_ready(cronet_bidirectional_stream *);
=======
static void on_request_headers_sent(bidirectional_stream *);
>>>>>>> 889b0a45
static void on_response_headers_received(
    bidirectional_stream *, const bidirectional_stream_header_array *,
    const char *);
static void on_write_completed(bidirectional_stream *, const char *);
static void on_read_completed(bidirectional_stream *, char *, int);
static void on_response_trailers_received(
<<<<<<< HEAD
    cronet_bidirectional_stream *,
    const cronet_bidirectional_stream_header_array *);
static void on_succeeded(cronet_bidirectional_stream *);
static void on_failed(cronet_bidirectional_stream *, int);
static void on_canceled(cronet_bidirectional_stream *);
static cronet_bidirectional_stream_callback cronet_callbacks = {
    on_stream_ready,
=======
    bidirectional_stream *, const bidirectional_stream_header_array *);
static void on_succeeded(bidirectional_stream *);
static void on_failed(bidirectional_stream *, int);
static void on_canceled(bidirectional_stream *);
static bidirectional_stream_callback cronet_callbacks = {
    on_request_headers_sent,
>>>>>>> 889b0a45
    on_response_headers_received,
    on_read_completed,
    on_write_completed,
    on_response_trailers_received,
    on_succeeded,
    on_failed,
    on_canceled};

/* Cronet transport object */
struct grpc_cronet_transport {
  grpc_transport base; /* must be first element in this structure */
  stream_engine *engine;
  char *host;
};
typedef struct grpc_cronet_transport grpc_cronet_transport;

/* TODO (makdharma): reorder structure for memory efficiency per
   http://www.catb.org/esr/structure-packing/#_structure_reordering: */
struct read_state {
  /* vars to store data coming from server */
  char *read_buffer;
  bool length_field_received;
  int received_bytes;
  int remaining_bytes;
  int length_field;
  char grpc_header_bytes[GRPC_HEADER_SIZE_IN_BYTES];
  char *payload_field;
  bool read_stream_closed;

  /* vars for holding data destined for the application */
  struct grpc_slice_buffer_stream sbs;
  grpc_slice_buffer read_slice_buffer;

  /* vars for trailing metadata */
  grpc_chttp2_incoming_metadata_buffer trailing_metadata;
  bool trailing_metadata_valid;

  /* vars for initial metadata */
  grpc_chttp2_incoming_metadata_buffer initial_metadata;
};

struct write_state {
  char *write_buffer;
};

/* track state of one stream op */
struct op_state {
  bool state_op_done[OP_NUM_OPS];
  bool state_callback_received[OP_NUM_OPS];
  bool fail_state;
  bool flush_read;
#ifdef GRPC_CRONET_WITH_PACKET_COALESCING
  bool flush_cronet_when_ready;
  bool pending_write_for_trailer;
#endif
  bool unprocessed_send_message;
  grpc_error *cancel_error;
  /* data structure for storing data coming from server */
  struct read_state rs;
  /* data structure for storing data going to the server */
  struct write_state ws;
};

struct op_and_state {
  grpc_transport_stream_op op;
  struct op_state state;
  bool done;
  struct stream_obj *s;      /* Pointer back to the stream object */
  struct op_and_state *next; /* next op_and_state in the linked list */
};

struct op_storage {
  int num_pending_ops;
  struct op_and_state *head;
};

struct stream_obj {
  struct op_and_state *oas;
  grpc_transport_stream_op *curr_op;
  grpc_cronet_transport curr_ct;
  grpc_stream *curr_gs;
  bidirectional_stream *cbs;
  bidirectional_stream_header_array header_array;

  /* Stream level state. Some state will be tracked both at stream and stream_op
   * level */
  struct op_state state;

  /* OP storage */
  struct op_storage storage;

  /* Mutex to protect storage */
  gpr_mu mu;
};
typedef struct stream_obj stream_obj;

static enum e_op_result execute_stream_op(grpc_exec_ctx *exec_ctx,
                                          struct op_and_state *oas);

/*
  Utility function to translate enum into string for printing
*/
static const char *op_result_string(enum e_op_result i) {
  switch (i) {
    case ACTION_TAKEN_WITH_CALLBACK:
      return "ACTION_TAKEN_WITH_CALLBACK";
    case ACTION_TAKEN_NO_CALLBACK:
      return "ACTION_TAKEN_NO_CALLBACK";
    case NO_ACTION_POSSIBLE:
      return "NO_ACTION_POSSIBLE";
  }
  GPR_UNREACHABLE_CODE(return "UNKNOWN");
}

static const char *op_id_string(enum e_op_id i) {
  switch (i) {
    case OP_SEND_INITIAL_METADATA:
      return "OP_SEND_INITIAL_METADATA";
    case OP_SEND_MESSAGE:
      return "OP_SEND_MESSAGE";
    case OP_SEND_TRAILING_METADATA:
      return "OP_SEND_TRAILING_METADATA";
    case OP_RECV_MESSAGE:
      return "OP_RECV_MESSAGE";
    case OP_RECV_INITIAL_METADATA:
      return "OP_RECV_INITIAL_METADATA";
    case OP_RECV_TRAILING_METADATA:
      return "OP_RECV_TRAILING_METADATA";
    case OP_CANCEL_ERROR:
      return "OP_CANCEL_ERROR";
    case OP_ON_COMPLETE:
      return "OP_ON_COMPLETE";
    case OP_FAILED:
      return "OP_FAILED";
    case OP_SUCCEEDED:
      return "OP_SUCCEEDED";
    case OP_CANCELED:
      return "OP_CANCELED";
    case OP_RECV_MESSAGE_AND_ON_COMPLETE:
      return "OP_RECV_MESSAGE_AND_ON_COMPLETE";
    case OP_READ_REQ_MADE:
      return "OP_READ_REQ_MADE";
    case OP_NUM_OPS:
      return "OP_NUM_OPS";
  }
  return "UNKNOWN";
}

static void free_read_buffer(stream_obj *s) {
  if (s->state.rs.read_buffer &&
      s->state.rs.read_buffer != s->state.rs.grpc_header_bytes) {
    gpr_free(s->state.rs.read_buffer);
    s->state.rs.read_buffer = NULL;
  }
}

static grpc_error *make_error_with_desc(int error_code, const char *desc) {
  grpc_error *error = GRPC_ERROR_CREATE(desc);
  error = grpc_error_set_int(error, GRPC_ERROR_INT_GRPC_STATUS, error_code);
  return error;
}

/*
  Add a new stream op to op storage.
*/
static void add_to_storage(struct stream_obj *s, grpc_transport_stream_op *op) {
  struct op_storage *storage = &s->storage;
  /* add new op at the beginning of the linked list. The memory is freed
  in remove_from_storage */
  struct op_and_state *new_op = gpr_malloc(sizeof(struct op_and_state));
  memcpy(&new_op->op, op, sizeof(grpc_transport_stream_op));
  memset(&new_op->state, 0, sizeof(new_op->state));
  new_op->s = s;
  new_op->done = false;
  gpr_mu_lock(&s->mu);
  new_op->next = storage->head;
  storage->head = new_op;
  storage->num_pending_ops++;
  if (op->send_message) {
    s->state.unprocessed_send_message = true;
  }
  CRONET_LOG(GPR_DEBUG, "adding new op %p. %d in the queue.", new_op,
             storage->num_pending_ops);
  gpr_mu_unlock(&s->mu);
}

/*
  Traverse the linked list and delete op and free memory
*/
static void remove_from_storage(struct stream_obj *s,
                                struct op_and_state *oas) {
  struct op_and_state *curr;
  if (s->storage.head == NULL || oas == NULL) {
    return;
  }
  if (s->storage.head == oas) {
    s->storage.head = oas->next;
    gpr_free(oas);
    s->storage.num_pending_ops--;
    CRONET_LOG(GPR_DEBUG, "Freed %p. Now %d in the queue", oas,
               s->storage.num_pending_ops);
  } else {
    for (curr = s->storage.head; curr != NULL; curr = curr->next) {
      if (curr->next == oas) {
        curr->next = oas->next;
        s->storage.num_pending_ops--;
        CRONET_LOG(GPR_DEBUG, "Freed %p. Now %d in the queue", oas,
                   s->storage.num_pending_ops);
        gpr_free(oas);
        break;
      } else if (curr->next == NULL) {
        CRONET_LOG(GPR_ERROR, "Reached end of LL and did not find op to free");
      }
    }
  }
}

/*
  Cycle through ops and try to take next action. Break when either
  an action with callback is taken, or no action is possible.
  This can get executed from the Cronet network thread via cronet callback
  or on the application supplied thread via the perform_stream_op function.
*/
static void execute_from_storage(stream_obj *s) {
  grpc_exec_ctx exec_ctx = GRPC_EXEC_CTX_INIT;
  gpr_mu_lock(&s->mu);
  for (struct op_and_state *curr = s->storage.head; curr != NULL;) {
    CRONET_LOG(GPR_DEBUG, "calling op at %p. done = %d", curr, curr->done);
    GPR_ASSERT(curr->done == 0);
    enum e_op_result result = execute_stream_op(&exec_ctx, curr);
    CRONET_LOG(GPR_DEBUG, "execute_stream_op[%p] returns %s", curr,
               op_result_string(result));
    /* if this op is done, then remove it and free memory */
    if (curr->done) {
      struct op_and_state *next = curr->next;
      remove_from_storage(s, curr);
      curr = next;
    }
    /* continue processing the same op if ACTION_TAKEN_WITHOUT_CALLBACK */
    if (result == NO_ACTION_POSSIBLE) {
      curr = curr->next;
    } else if (result == ACTION_TAKEN_WITH_CALLBACK) {
      break;
    }
  }
  gpr_mu_unlock(&s->mu);
  grpc_exec_ctx_finish(&exec_ctx);
}

/*
  Cronet callback
*/
static void on_failed(bidirectional_stream *stream, int net_error) {
  CRONET_LOG(GPR_DEBUG, "on_failed(%p, %d)", stream, net_error);
  stream_obj *s = (stream_obj *)stream->annotation;
  gpr_mu_lock(&s->mu);
  bidirectional_stream_destroy(s->cbs);
  s->state.state_callback_received[OP_FAILED] = true;
  s->cbs = NULL;
  if (s->header_array.headers) {
    gpr_free(s->header_array.headers);
    s->header_array.headers = NULL;
  }
  if (s->state.ws.write_buffer) {
    gpr_free(s->state.ws.write_buffer);
    s->state.ws.write_buffer = NULL;
  }
  free_read_buffer(s);
  gpr_mu_unlock(&s->mu);
  execute_from_storage(s);
}

/*
  Cronet callback
*/
static void on_canceled(bidirectional_stream *stream) {
  CRONET_LOG(GPR_DEBUG, "on_canceled(%p)", stream);
  stream_obj *s = (stream_obj *)stream->annotation;
  gpr_mu_lock(&s->mu);
  bidirectional_stream_destroy(s->cbs);
  s->state.state_callback_received[OP_CANCELED] = true;
  s->cbs = NULL;
  if (s->header_array.headers) {
    gpr_free(s->header_array.headers);
    s->header_array.headers = NULL;
  }
  if (s->state.ws.write_buffer) {
    gpr_free(s->state.ws.write_buffer);
    s->state.ws.write_buffer = NULL;
  }
  free_read_buffer(s);
  gpr_mu_unlock(&s->mu);
  execute_from_storage(s);
}

/*
  Cronet callback
*/
static void on_succeeded(bidirectional_stream *stream) {
  CRONET_LOG(GPR_DEBUG, "on_succeeded(%p)", stream);
  stream_obj *s = (stream_obj *)stream->annotation;
  gpr_mu_lock(&s->mu);
  bidirectional_stream_destroy(s->cbs);
  s->state.state_callback_received[OP_SUCCEEDED] = true;
  s->cbs = NULL;
  free_read_buffer(s);
  gpr_mu_unlock(&s->mu);
  execute_from_storage(s);
}

/*
  Cronet callback
*/
<<<<<<< HEAD
static void on_stream_ready(cronet_bidirectional_stream *stream) {
  CRONET_LOG(GPR_DEBUG, "W: on_stream_ready(%p)", stream);
=======
static void on_request_headers_sent(bidirectional_stream *stream) {
  CRONET_LOG(GPR_DEBUG, "W: on_request_headers_sent(%p)", stream);
>>>>>>> 889b0a45
  stream_obj *s = (stream_obj *)stream->annotation;
  gpr_mu_lock(&s->mu);
  s->state.state_op_done[OP_SEND_INITIAL_METADATA] = true;
  s->state.state_callback_received[OP_SEND_INITIAL_METADATA] = true;
  /* Free the memory allocated for headers */
  if (s->header_array.headers) {
    gpr_free(s->header_array.headers);
    s->header_array.headers = NULL;
  }
/* Send the initial metadata on wire if there is no SEND_MESSAGE or
 * SEND_TRAILING_METADATA ops pending */
#ifdef GRPC_CRONET_WITH_PACKET_COALESCING
  if (s->state.flush_cronet_when_ready) {
    CRONET_LOG(GPR_DEBUG, "cronet_bidirectional_stream_flush (%p)", s->cbs);
    cronet_bidirectional_stream_flush(stream);
  }
#endif
  gpr_mu_unlock(&s->mu);
  execute_from_storage(s);
}

/*
  Cronet callback
*/
static void on_response_headers_received(
    bidirectional_stream *stream,
    const bidirectional_stream_header_array *headers,
    const char *negotiated_protocol) {
  grpc_exec_ctx exec_ctx = GRPC_EXEC_CTX_INIT;
  CRONET_LOG(GPR_DEBUG, "R: on_response_headers_received(%p, %p, %s)", stream,
             headers, negotiated_protocol);
  stream_obj *s = (stream_obj *)stream->annotation;
  gpr_mu_lock(&s->mu);
  memset(&s->state.rs.initial_metadata, 0,
         sizeof(s->state.rs.initial_metadata));
  grpc_chttp2_incoming_metadata_buffer_init(&s->state.rs.initial_metadata);
  for (size_t i = 0; i < headers->count; i++) {
    grpc_chttp2_incoming_metadata_buffer_add(
        &s->state.rs.initial_metadata,
        grpc_mdelem_from_metadata_strings(
            &exec_ctx, grpc_mdstr_from_string(headers->headers[i].key),
            grpc_mdstr_from_string(headers->headers[i].value)));
  }
  s->state.state_callback_received[OP_RECV_INITIAL_METADATA] = true;
  if (!(s->state.state_op_done[OP_CANCEL_ERROR] ||
        s->state.state_callback_received[OP_FAILED])) {
    /* Do an extra read to trigger on_succeeded() callback in case connection
     is closed */
    GPR_ASSERT(s->state.rs.length_field_received == false);
    s->state.rs.read_buffer = s->state.rs.grpc_header_bytes;
    s->state.rs.received_bytes = 0;
    s->state.rs.remaining_bytes = GRPC_HEADER_SIZE_IN_BYTES;
    CRONET_LOG(GPR_DEBUG, "bidirectional_stream_read(%p)", s->cbs);
    bidirectional_stream_read(s->cbs, s->state.rs.read_buffer,
                              s->state.rs.remaining_bytes);
  }
  gpr_mu_unlock(&s->mu);
  grpc_exec_ctx_finish(&exec_ctx);
  execute_from_storage(s);
}

/*
  Cronet callback
*/
static void on_write_completed(bidirectional_stream *stream, const char *data) {
  stream_obj *s = (stream_obj *)stream->annotation;
  CRONET_LOG(GPR_DEBUG, "W: on_write_completed(%p, %s)", stream, data);
  gpr_mu_lock(&s->mu);
  if (s->state.ws.write_buffer) {
    gpr_free(s->state.ws.write_buffer);
    s->state.ws.write_buffer = NULL;
  }
  s->state.state_callback_received[OP_SEND_MESSAGE] = true;
  gpr_mu_unlock(&s->mu);
  execute_from_storage(s);
}

/*
  Cronet callback
*/
static void on_read_completed(bidirectional_stream *stream, char *data,
                              int count) {
  stream_obj *s = (stream_obj *)stream->annotation;
  CRONET_LOG(GPR_DEBUG, "R: on_read_completed(%p, %p, %d)", stream, data,
             count);
  gpr_mu_lock(&s->mu);
  s->state.state_callback_received[OP_RECV_MESSAGE] = true;
  if (count > 0 && s->state.flush_read) {
    CRONET_LOG(GPR_DEBUG, "bidirectional_stream_read(%p)", s->cbs);
    bidirectional_stream_read(s->cbs, s->state.rs.read_buffer, 4096);
    gpr_mu_unlock(&s->mu);
  } else if (count > 0) {
    s->state.rs.received_bytes += count;
    s->state.rs.remaining_bytes -= count;
    if (s->state.rs.remaining_bytes > 0) {
      CRONET_LOG(GPR_DEBUG, "bidirectional_stream_read(%p)", s->cbs);
      s->state.state_op_done[OP_READ_REQ_MADE] = true;
      bidirectional_stream_read(
          s->cbs, s->state.rs.read_buffer + s->state.rs.received_bytes,
          s->state.rs.remaining_bytes);
      gpr_mu_unlock(&s->mu);
    } else {
      gpr_mu_unlock(&s->mu);
      execute_from_storage(s);
    }
  } else {
    if (s->state.flush_read) {
      gpr_free(s->state.rs.read_buffer);
      s->state.rs.read_buffer = NULL;
    }
    s->state.rs.read_stream_closed = true;
    gpr_mu_unlock(&s->mu);
    execute_from_storage(s);
  }
}

/*
  Cronet callback
*/
static void on_response_trailers_received(
    bidirectional_stream *stream,
    const bidirectional_stream_header_array *trailers) {
  grpc_exec_ctx exec_ctx = GRPC_EXEC_CTX_INIT;
  CRONET_LOG(GPR_DEBUG, "R: on_response_trailers_received(%p,%p)", stream,
             trailers);
  stream_obj *s = (stream_obj *)stream->annotation;
  gpr_mu_lock(&s->mu);
  memset(&s->state.rs.trailing_metadata, 0,
         sizeof(s->state.rs.trailing_metadata));
  s->state.rs.trailing_metadata_valid = false;
  grpc_chttp2_incoming_metadata_buffer_init(&s->state.rs.trailing_metadata);
  for (size_t i = 0; i < trailers->count; i++) {
    CRONET_LOG(GPR_DEBUG, "trailer key=%s, value=%s", trailers->headers[i].key,
               trailers->headers[i].value);
    grpc_chttp2_incoming_metadata_buffer_add(
        &s->state.rs.trailing_metadata,
        grpc_mdelem_from_metadata_strings(
            &exec_ctx, grpc_mdstr_from_string(trailers->headers[i].key),
            grpc_mdstr_from_string(trailers->headers[i].value)));
    s->state.rs.trailing_metadata_valid = true;
    if (0 == strcmp(trailers->headers[i].key, "grpc-status") &&
        0 != strcmp(trailers->headers[i].value, "0")) {
      s->state.fail_state = true;
    }
  }
  s->state.state_callback_received[OP_RECV_TRAILING_METADATA] = true;
  /* Send a EOS when server terminates the stream (testServerFinishesRequest) to
   * trigger on_succeeded */
  if (!s->state.state_op_done[OP_SEND_TRAILING_METADATA] &&
      !(s->state.state_op_done[OP_CANCEL_ERROR] ||
        s->state.state_callback_received[OP_FAILED])) {
    CRONET_LOG(GPR_DEBUG, "bidirectional_stream_write (%p, 0)", s->cbs);
    s->state.state_callback_received[OP_SEND_MESSAGE] = false;
<<<<<<< HEAD
    cronet_bidirectional_stream_write(s->cbs, "", 0, true);
#ifdef GRPC_CRONET_WITH_PACKET_COALESCING
    CRONET_LOG(GPR_DEBUG, "cronet_bidirectional_stream_flush (%p)", s->cbs);
    cronet_bidirectional_stream_flush(s->cbs);
#endif
=======
    bidirectional_stream_write(s->cbs, "", 0, true);
>>>>>>> 889b0a45
    s->state.state_op_done[OP_SEND_TRAILING_METADATA] = true;

    gpr_mu_unlock(&s->mu);
    grpc_exec_ctx_finish(&exec_ctx);
  } else {
    gpr_mu_unlock(&s->mu);
    grpc_exec_ctx_finish(&exec_ctx);
    execute_from_storage(s);
  }
}

/*
 Utility function that takes the data from s->write_slice_buffer and assembles
 into a contiguous byte stream with 5 byte gRPC header prepended.
*/
static void create_grpc_frame(grpc_slice_buffer *write_slice_buffer,
                              char **pp_write_buffer,
                              size_t *p_write_buffer_size) {
  grpc_slice slice = grpc_slice_buffer_take_first(write_slice_buffer);
  size_t length = GRPC_SLICE_LENGTH(slice);
  *p_write_buffer_size = length + GRPC_HEADER_SIZE_IN_BYTES;
  /* This is freed in the on_write_completed callback */
  char *write_buffer = gpr_malloc(length + GRPC_HEADER_SIZE_IN_BYTES);
  *pp_write_buffer = write_buffer;
  uint8_t *p = (uint8_t *)write_buffer;
  /* Append 5 byte header */
  *p++ = 0;
  *p++ = (uint8_t)(length >> 24);
  *p++ = (uint8_t)(length >> 16);
  *p++ = (uint8_t)(length >> 8);
  *p++ = (uint8_t)(length);
  /* append actual data */
  memcpy(p, GRPC_SLICE_START_PTR(slice), length);
}

/*
 Convert metadata in a format that Cronet can consume
*/
static void convert_metadata_to_cronet_headers(
    grpc_linked_mdelem *head, const char *host, char **pp_url,
    bidirectional_stream_header **pp_headers, size_t *p_num_headers,
    const char **method) {
  grpc_linked_mdelem *curr = head;
  /* Walk the linked list and get number of header fields */
  size_t num_headers_available = 0;
  while (curr != NULL) {
    curr = curr->next;
    num_headers_available++;
  }
  /* Allocate enough memory. It is freed in the on_stream_ready callback
   */
  bidirectional_stream_header *headers =
      (bidirectional_stream_header *)gpr_malloc(
          sizeof(bidirectional_stream_header) * num_headers_available);
  *pp_headers = headers;

  /* Walk the linked list again, this time copying the header fields.
    s->num_headers can be less than num_headers_available, as some headers
    are not used for cronet.
    TODO (makdharma): Eliminate need to traverse the LL second time for perf.
   */
  curr = head;
  size_t num_headers = 0;
  while (num_headers < num_headers_available) {
    grpc_mdelem *mdelem = curr->md;
    curr = curr->next;
    const char *key = grpc_mdstr_as_c_string(mdelem->key);
    const char *value = grpc_mdstr_as_c_string(mdelem->value);
    if (mdelem->key == GRPC_MDSTR_SCHEME ||
        mdelem->key == GRPC_MDSTR_AUTHORITY) {
      /* Cronet populates these fields on its own */
      continue;
    }
    if (mdelem->key == GRPC_MDSTR_METHOD) {
      if (mdelem->value == GRPC_MDSTR_PUT) {
        *method = "PUT";
      } else {
        /* POST method in default*/
        *method = "POST";
      }
      continue;
    }
    if (mdelem->key == GRPC_MDSTR_PATH) {
      /* Create URL by appending :path value to the hostname */
      gpr_asprintf(pp_url, "https://%s%s", host, value);
      continue;
    }
    CRONET_LOG(GPR_DEBUG, "header %s = %s", key, value);
    headers[num_headers].key = key;
    headers[num_headers].value = value;
    num_headers++;
    if (curr == NULL) {
      break;
    }
  }
  *p_num_headers = (size_t)num_headers;
}

static int parse_grpc_header(const uint8_t *data) {
  const uint8_t *p = data + 1;
  int length = 0;
  length |= ((uint8_t)*p++) << 24;
  length |= ((uint8_t)*p++) << 16;
  length |= ((uint8_t)*p++) << 8;
  length |= ((uint8_t)*p++);
  return length;
}

static bool header_has_authority(grpc_linked_mdelem *head) {
  while (head != NULL) {
    if (head->md->key == GRPC_MDSTR_AUTHORITY) {
      return true;
    }
    head = head->next;
  }
  return false;
}

/*
  Op Execution: Decide if one of the actions contained in the stream op can be
  executed. This is the heart of the state machine.
*/
static bool op_can_be_run(grpc_transport_stream_op *curr_op,
                          struct op_state *stream_state,
                          struct op_state *op_state, enum e_op_id op_id) {
  bool result = true;
  /* When call is canceled, every op can be run, except under following
  conditions
  */
  bool is_canceled_or_failed = stream_state->state_op_done[OP_CANCEL_ERROR] ||
                               stream_state->state_callback_received[OP_FAILED];
  if (is_canceled_or_failed) {
    if (op_id == OP_SEND_INITIAL_METADATA) result = false;
    if (op_id == OP_SEND_MESSAGE) result = false;
    if (op_id == OP_SEND_TRAILING_METADATA) result = false;
    if (op_id == OP_CANCEL_ERROR) result = false;
    /* already executed */
    if (op_id == OP_RECV_INITIAL_METADATA &&
        stream_state->state_op_done[OP_RECV_INITIAL_METADATA])
      result = false;
    if (op_id == OP_RECV_MESSAGE &&
        stream_state->state_op_done[OP_RECV_MESSAGE])
      result = false;
    if (op_id == OP_RECV_TRAILING_METADATA &&
        stream_state->state_op_done[OP_RECV_TRAILING_METADATA])
      result = false;
  } else if (op_id == OP_SEND_INITIAL_METADATA) {
    /* already executed */
    if (stream_state->state_op_done[OP_SEND_INITIAL_METADATA]) result = false;
  } else if (op_id == OP_RECV_INITIAL_METADATA) {
    /* already executed */
    if (stream_state->state_op_done[OP_RECV_INITIAL_METADATA]) result = false;
    /* we haven't sent headers yet. */
    else if (!stream_state->state_callback_received[OP_SEND_INITIAL_METADATA])
      result = false;
    /* we haven't received headers yet. */
    else if (!stream_state->state_callback_received[OP_RECV_INITIAL_METADATA])
      result = false;
  } else if (op_id == OP_SEND_MESSAGE) {
    /* already executed (note we're checking op specific state, not stream
     state) */
    if (op_state->state_op_done[OP_SEND_MESSAGE]) result = false;
    /* we haven't sent headers yet. */
    else if (!stream_state->state_callback_received[OP_SEND_INITIAL_METADATA])
      result = false;
  } else if (op_id == OP_RECV_MESSAGE) {
    /* already executed */
    if (op_state->state_op_done[OP_RECV_MESSAGE]) result = false;
    /* we haven't received headers yet. */
    else if (!stream_state->state_callback_received[OP_RECV_INITIAL_METADATA])
      result = false;
  } else if (op_id == OP_RECV_TRAILING_METADATA) {
    /* already executed */
    if (stream_state->state_op_done[OP_RECV_TRAILING_METADATA]) result = false;
    /* we have asked for but haven't received message yet. */
    else if (stream_state->state_op_done[OP_READ_REQ_MADE] &&
             !stream_state->state_op_done[OP_RECV_MESSAGE])
      result = false;
    /* we haven't received trailers  yet. */
    else if (!stream_state->state_callback_received[OP_RECV_TRAILING_METADATA])
      result = false;
    /* we haven't received on_succeeded  yet. */
    else if (!stream_state->state_callback_received[OP_SUCCEEDED])
      result = false;
  } else if (op_id == OP_SEND_TRAILING_METADATA) {
    /* already executed */
    if (stream_state->state_op_done[OP_SEND_TRAILING_METADATA]) result = false;
    /* we haven't sent initial metadata yet */
    else if (!stream_state->state_callback_received[OP_SEND_INITIAL_METADATA])
      result = false;
    /* we haven't sent message yet */
    else if (stream_state->unprocessed_send_message &&
             !stream_state->state_op_done[OP_SEND_MESSAGE])
      result = false;
    /* we haven't got on_write_completed for the send yet */
    else if (stream_state->state_op_done[OP_SEND_MESSAGE] &&
             !stream_state->state_callback_received[OP_SEND_MESSAGE]
#ifdef GRPC_CRONET_WITH_PACKET_COALESCING
             && !stream_state->pending_write_for_trailer
#endif
             )
      result = false;
  } else if (op_id == OP_CANCEL_ERROR) {
    /* already executed */
    if (stream_state->state_op_done[OP_CANCEL_ERROR]) result = false;
  } else if (op_id == OP_ON_COMPLETE) {
    /* already executed (note we're checking op specific state, not stream
    state) */
    if (op_state->state_op_done[OP_ON_COMPLETE]) {
      CRONET_LOG(GPR_DEBUG, "Because");
      result = false;
    }
    /* Check if every op that was asked for is done. */
    else if (curr_op->send_initial_metadata &&
             !stream_state->state_callback_received[OP_SEND_INITIAL_METADATA]) {
      CRONET_LOG(GPR_DEBUG, "Because");
      result = false;
    } else if (curr_op->send_message &&
               !op_state->state_op_done[OP_SEND_MESSAGE]) {
      CRONET_LOG(GPR_DEBUG, "Because");
      result = false;
    } else if (curr_op->send_message &&
               !stream_state->state_callback_received[OP_SEND_MESSAGE]) {
      CRONET_LOG(GPR_DEBUG, "Because");
      result = false;
    } else if (curr_op->send_trailing_metadata &&
               !stream_state->state_op_done[OP_SEND_TRAILING_METADATA]) {
      CRONET_LOG(GPR_DEBUG, "Because");
      result = false;
    } else if (curr_op->recv_initial_metadata &&
               !stream_state->state_op_done[OP_RECV_INITIAL_METADATA]) {
      CRONET_LOG(GPR_DEBUG, "Because");
      result = false;
    } else if (curr_op->recv_message &&
               !stream_state->state_op_done[OP_RECV_MESSAGE]) {
      CRONET_LOG(GPR_DEBUG, "Because");
      result = false;
    } else if (curr_op->recv_trailing_metadata) {
      /* We aren't done with trailing metadata yet */
      if (!stream_state->state_op_done[OP_RECV_TRAILING_METADATA]) {
        CRONET_LOG(GPR_DEBUG, "Because");
        result = false;
      }
      /* We've asked for actual message in an earlier op, and it hasn't been
        delivered yet. */
      else if (stream_state->state_op_done[OP_READ_REQ_MADE]) {
        /* If this op is not the one asking for read, (which means some earlier
          op has asked), and the read hasn't been delivered. */
        if (!curr_op->recv_message &&
            !stream_state->state_callback_received[OP_SUCCEEDED]) {
          CRONET_LOG(GPR_DEBUG, "Because");
          result = false;
        }
      }
    }
    /* We should see at least one on_write_completed for the trailers that we
      sent */
    else if (curr_op->send_trailing_metadata &&
             !stream_state->state_callback_received[OP_SEND_MESSAGE])
      result = false;
  }
  CRONET_LOG(GPR_DEBUG, "op_can_be_run %s : %s", op_id_string(op_id),
             result ? "YES" : "NO");
  return result;
}

/*
  TODO (makdharma): Break down this function in smaller chunks for readability.
*/
static enum e_op_result execute_stream_op(grpc_exec_ctx *exec_ctx,
                                          struct op_and_state *oas) {
  grpc_transport_stream_op *stream_op = &oas->op;
  struct stream_obj *s = oas->s;
  struct op_state *stream_state = &s->state;
  enum e_op_result result = NO_ACTION_POSSIBLE;
  if (stream_op->send_initial_metadata &&
      op_can_be_run(stream_op, stream_state, &oas->state,
                    OP_SEND_INITIAL_METADATA)) {
    CRONET_LOG(GPR_DEBUG, "running: %p OP_SEND_INITIAL_METADATA", oas);
    /* Start new cronet stream. It is destroyed in on_succeeded, on_canceled,
     * on_failed */
    GPR_ASSERT(s->cbs == NULL);
    GPR_ASSERT(!stream_state->state_op_done[OP_SEND_INITIAL_METADATA]);
<<<<<<< HEAD
    s->cbs = cronet_bidirectional_stream_create(s->curr_ct.engine, s->curr_gs,
                                                &cronet_callbacks);
    CRONET_LOG(GPR_DEBUG, "%p = cronet_bidirectional_stream_create()", s->cbs);
#ifdef GRPC_CRONET_WITH_PACKET_COALESCING
    cronet_bidirectional_stream_disable_auto_flush(s->cbs, true);
    cronet_bidirectional_stream_delay_request_headers_until_flush(s->cbs, true);
#endif
=======
    s->cbs = bidirectional_stream_create(s->curr_ct.engine, s->curr_gs,
                                         &cronet_callbacks);
    CRONET_LOG(GPR_DEBUG, "%p = bidirectional_stream_create()", s->cbs);
>>>>>>> 889b0a45
    char *url = NULL;
    const char *method = "POST";
    s->header_array.headers = NULL;
    convert_metadata_to_cronet_headers(
        stream_op->send_initial_metadata->list.head, s->curr_ct.host, &url,
        &s->header_array.headers, &s->header_array.count, &method);
    s->header_array.capacity = s->header_array.count;
    CRONET_LOG(GPR_DEBUG, "bidirectional_stream_start(%p, %s)", s->cbs, url);
    bidirectional_stream_start(s->cbs, url, 0, method, &s->header_array, false);
    stream_state->state_op_done[OP_SEND_INITIAL_METADATA] = true;
<<<<<<< HEAD
#ifdef GRPC_CRONET_WITH_PACKET_COALESCING
    if (!stream_op->send_message && !stream_op->send_trailing_metadata) {
      s->state.flush_cronet_when_ready = true;
=======
    result = ACTION_TAKEN_WITH_CALLBACK;
  } else if (stream_op->recv_initial_metadata &&
             op_can_be_run(stream_op, stream_state, &oas->state,
                           OP_RECV_INITIAL_METADATA)) {
    CRONET_LOG(GPR_DEBUG, "running: %p  OP_RECV_INITIAL_METADATA", oas);
    if (stream_state->state_op_done[OP_CANCEL_ERROR]) {
      grpc_closure_sched(exec_ctx, stream_op->recv_initial_metadata_ready,
                         GRPC_ERROR_NONE);
    } else if (stream_state->state_callback_received[OP_FAILED]) {
      grpc_closure_sched(exec_ctx, stream_op->recv_initial_metadata_ready,
                         GRPC_ERROR_NONE);
    } else {
      grpc_chttp2_incoming_metadata_buffer_publish(
          &oas->s->state.rs.initial_metadata, stream_op->recv_initial_metadata);
      grpc_closure_sched(exec_ctx, stream_op->recv_initial_metadata_ready,
                         GRPC_ERROR_NONE);
>>>>>>> 889b0a45
    }
#endif
    result = ACTION_TAKEN_WITH_CALLBACK;
  } else if (stream_op->send_message &&
             op_can_be_run(stream_op, stream_state, &oas->state,
                           OP_SEND_MESSAGE)) {
    CRONET_LOG(GPR_DEBUG, "running: %p  OP_SEND_MESSAGE", oas);
    stream_state->unprocessed_send_message = false;
    if (stream_state->state_callback_received[OP_FAILED]) {
      result = NO_ACTION_POSSIBLE;
      CRONET_LOG(GPR_DEBUG, "Stream is either cancelled or failed.");
    } else {
      grpc_slice_buffer write_slice_buffer;
      grpc_slice slice;
      grpc_slice_buffer_init(&write_slice_buffer);
      grpc_byte_stream_next(NULL, stream_op->send_message, &slice,
                            stream_op->send_message->length, NULL);
      /* Check that compression flag is OFF. We don't support compression yet.
       */
      if (stream_op->send_message->flags != 0) {
        gpr_log(GPR_ERROR, "Compression is not supported");
        GPR_ASSERT(stream_op->send_message->flags == 0);
      }
      grpc_slice_buffer_add(&write_slice_buffer, slice);
      if (write_slice_buffer.count != 1) {
        /* Empty request not handled yet */
        gpr_log(GPR_ERROR, "Empty request is not supported");
        GPR_ASSERT(write_slice_buffer.count == 1);
      }
      if (write_slice_buffer.count > 0) {
        size_t write_buffer_size;
        create_grpc_frame(&write_slice_buffer, &stream_state->ws.write_buffer,
                          &write_buffer_size);
        CRONET_LOG(GPR_DEBUG, "bidirectional_stream_write (%p, %p)", s->cbs,
                   stream_state->ws.write_buffer);
        stream_state->state_callback_received[OP_SEND_MESSAGE] = false;
<<<<<<< HEAD
        cronet_bidirectional_stream_write(s->cbs, stream_state->ws.write_buffer,
                                          (int)write_buffer_size, false);
#ifdef GRPC_CRONET_WITH_PACKET_COALESCING
        if (!stream_op->send_trailing_metadata) {
          CRONET_LOG(GPR_DEBUG, "cronet_bidirectional_stream_flush (%p)",
                     s->cbs);
          cronet_bidirectional_stream_flush(s->cbs);
          result = ACTION_TAKEN_WITH_CALLBACK;
        } else {
          stream_state->pending_write_for_trailer = true;
          result = ACTION_TAKEN_NO_CALLBACK;
        }
#else
=======
        bidirectional_stream_write(s->cbs, stream_state->ws.write_buffer,
                                   (int)write_buffer_size, false);
>>>>>>> 889b0a45
        result = ACTION_TAKEN_WITH_CALLBACK;
#endif
      } else {
        result = NO_ACTION_POSSIBLE;
      }
    }
    stream_state->state_op_done[OP_SEND_MESSAGE] = true;
    oas->state.state_op_done[OP_SEND_MESSAGE] = true;
  } else if (stream_op->send_trailing_metadata &&
             op_can_be_run(stream_op, stream_state, &oas->state,
                           OP_SEND_TRAILING_METADATA)) {
    CRONET_LOG(GPR_DEBUG, "running: %p  OP_SEND_TRAILING_METADATA", oas);
    if (stream_state->state_callback_received[OP_FAILED]) {
      result = NO_ACTION_POSSIBLE;
      CRONET_LOG(GPR_DEBUG, "Stream is either cancelled or failed.");
    } else {
      CRONET_LOG(GPR_DEBUG, "cronet_bidirectional_stream_write (%p, 0)",
                 s->cbs);
      stream_state->state_callback_received[OP_SEND_MESSAGE] = false;
      cronet_bidirectional_stream_write(s->cbs, "", 0, true);
#ifdef GRPC_CRONET_WITH_PACKET_COALESCING
      CRONET_LOG(GPR_DEBUG, "cronet_bidirectional_stream_flush (%p)", s->cbs);
      cronet_bidirectional_stream_flush(s->cbs);
#endif
      result = ACTION_TAKEN_WITH_CALLBACK;
    }
    stream_state->state_op_done[OP_SEND_TRAILING_METADATA] = true;
  } else if (stream_op->recv_initial_metadata &&
             op_can_be_run(stream_op, stream_state, &oas->state,
                           OP_RECV_INITIAL_METADATA)) {
    CRONET_LOG(GPR_DEBUG, "running: %p  OP_RECV_INITIAL_METADATA", oas);
    if (stream_state->state_op_done[OP_CANCEL_ERROR]) {
      grpc_closure_sched(exec_ctx, stream_op->recv_initial_metadata_ready,
                         GRPC_ERROR_CANCELLED);
    } else if (stream_state->state_callback_received[OP_FAILED]) {
      grpc_closure_sched(
          exec_ctx, stream_op->recv_initial_metadata_ready,
          make_error_with_desc(GRPC_STATUS_UNAVAILABLE, "Unavailable."));
    } else {
      grpc_chttp2_incoming_metadata_buffer_publish(
          &oas->s->state.rs.initial_metadata, stream_op->recv_initial_metadata);
      grpc_closure_sched(exec_ctx, stream_op->recv_initial_metadata_ready,
                         GRPC_ERROR_NONE);
    }
    stream_state->state_op_done[OP_RECV_INITIAL_METADATA] = true;
    result = ACTION_TAKEN_NO_CALLBACK;
  } else if (stream_op->recv_message &&
             op_can_be_run(stream_op, stream_state, &oas->state,
                           OP_RECV_MESSAGE)) {
    CRONET_LOG(GPR_DEBUG, "running: %p  OP_RECV_MESSAGE", oas);
    if (stream_state->state_op_done[OP_CANCEL_ERROR]) {
      CRONET_LOG(GPR_DEBUG, "Stream is cancelled.");
      grpc_closure_sched(exec_ctx, stream_op->recv_message_ready,
                         GRPC_ERROR_NONE);
      stream_state->state_op_done[OP_RECV_MESSAGE] = true;
      result = ACTION_TAKEN_NO_CALLBACK;
    } else if (stream_state->state_callback_received[OP_FAILED]) {
      CRONET_LOG(GPR_DEBUG, "Stream failed.");
      grpc_closure_sched(exec_ctx, stream_op->recv_message_ready,
                         GRPC_ERROR_NONE);
      stream_state->state_op_done[OP_RECV_MESSAGE] = true;
      result = ACTION_TAKEN_NO_CALLBACK;
    } else if (stream_state->rs.read_stream_closed == true) {
      /* No more data will be received */
      CRONET_LOG(GPR_DEBUG, "read stream closed");
      grpc_closure_sched(exec_ctx, stream_op->recv_message_ready,
                         GRPC_ERROR_NONE);
      stream_state->state_op_done[OP_RECV_MESSAGE] = true;
      oas->state.state_op_done[OP_RECV_MESSAGE] = true;
      result = ACTION_TAKEN_NO_CALLBACK;
    } else if (stream_state->rs.length_field_received == false) {
      if (stream_state->rs.received_bytes == GRPC_HEADER_SIZE_IN_BYTES &&
          stream_state->rs.remaining_bytes == 0) {
        /* Start a read operation for data */
        stream_state->rs.length_field_received = true;
        stream_state->rs.length_field = stream_state->rs.remaining_bytes =
            parse_grpc_header((const uint8_t *)stream_state->rs.read_buffer);
        CRONET_LOG(GPR_DEBUG, "length field = %d",
                   stream_state->rs.length_field);
        if (stream_state->rs.length_field > 0) {
          stream_state->rs.read_buffer =
              gpr_malloc((size_t)stream_state->rs.length_field);
          GPR_ASSERT(stream_state->rs.read_buffer);
          stream_state->rs.remaining_bytes = stream_state->rs.length_field;
          stream_state->rs.received_bytes = 0;
          CRONET_LOG(GPR_DEBUG, "bidirectional_stream_read(%p)", s->cbs);
          stream_state->state_op_done[OP_READ_REQ_MADE] =
              true; /* Indicates that at least one read request has been made */
          bidirectional_stream_read(s->cbs, stream_state->rs.read_buffer,
                                    stream_state->rs.remaining_bytes);
          result = ACTION_TAKEN_WITH_CALLBACK;
        } else {
          stream_state->rs.remaining_bytes = 0;
          CRONET_LOG(GPR_DEBUG, "read operation complete. Empty response.");
          grpc_slice_buffer_init(&stream_state->rs.read_slice_buffer);
          grpc_slice_buffer_stream_init(&stream_state->rs.sbs,
                                        &stream_state->rs.read_slice_buffer, 0);
          *((grpc_byte_buffer **)stream_op->recv_message) =
              (grpc_byte_buffer *)&stream_state->rs.sbs;
          grpc_closure_sched(exec_ctx, stream_op->recv_message_ready,
                             GRPC_ERROR_NONE);
          stream_state->state_op_done[OP_RECV_MESSAGE] = true;
          oas->state.state_op_done[OP_RECV_MESSAGE] = true;

          /* Extra read to trigger on_succeed */
          stream_state->rs.read_buffer = stream_state->rs.grpc_header_bytes;
          stream_state->rs.remaining_bytes = GRPC_HEADER_SIZE_IN_BYTES;
          stream_state->rs.received_bytes = 0;
          CRONET_LOG(GPR_DEBUG, "cronet_bidirectional_stream_read(%p)", s->cbs);
          stream_state->state_op_done[OP_READ_REQ_MADE] =
              true; /* Indicates that at least one read request has been made */
          cronet_bidirectional_stream_read(s->cbs, stream_state->rs.read_buffer,
                                           stream_state->rs.remaining_bytes);
          result = ACTION_TAKEN_NO_CALLBACK;
        }
      } else if (stream_state->rs.remaining_bytes == 0) {
        /* Start a read operation for first 5 bytes (GRPC header) */
        stream_state->rs.read_buffer = stream_state->rs.grpc_header_bytes;
        stream_state->rs.remaining_bytes = GRPC_HEADER_SIZE_IN_BYTES;
        stream_state->rs.received_bytes = 0;
        CRONET_LOG(GPR_DEBUG, "bidirectional_stream_read(%p)", s->cbs);
        stream_state->state_op_done[OP_READ_REQ_MADE] =
            true; /* Indicates that at least one read request has been made */
        bidirectional_stream_read(s->cbs, stream_state->rs.read_buffer,
                                  stream_state->rs.remaining_bytes);
        result = ACTION_TAKEN_WITH_CALLBACK;
      } else {
        result = NO_ACTION_POSSIBLE;
      }
    } else if (stream_state->rs.remaining_bytes == 0) {
      CRONET_LOG(GPR_DEBUG, "read operation complete");
      grpc_slice read_data_slice =
          grpc_slice_malloc((uint32_t)stream_state->rs.length_field);
      uint8_t *dst_p = GRPC_SLICE_START_PTR(read_data_slice);
      memcpy(dst_p, stream_state->rs.read_buffer,
             (size_t)stream_state->rs.length_field);
      free_read_buffer(s);
      grpc_slice_buffer_init(&stream_state->rs.read_slice_buffer);
      grpc_slice_buffer_add(&stream_state->rs.read_slice_buffer,
                            read_data_slice);
      grpc_slice_buffer_stream_init(&stream_state->rs.sbs,
                                    &stream_state->rs.read_slice_buffer, 0);
      *((grpc_byte_buffer **)stream_op->recv_message) =
          (grpc_byte_buffer *)&stream_state->rs.sbs;
      grpc_closure_sched(exec_ctx, stream_op->recv_message_ready,
                         GRPC_ERROR_NONE);
      stream_state->state_op_done[OP_RECV_MESSAGE] = true;
      oas->state.state_op_done[OP_RECV_MESSAGE] = true;
      /* Do an extra read to trigger on_succeeded() callback in case connection
         is closed */
      stream_state->rs.read_buffer = stream_state->rs.grpc_header_bytes;
      stream_state->rs.received_bytes = 0;
      stream_state->rs.remaining_bytes = GRPC_HEADER_SIZE_IN_BYTES;
      stream_state->rs.length_field_received = false;
      CRONET_LOG(GPR_DEBUG, "bidirectional_stream_read(%p)", s->cbs);
      bidirectional_stream_read(s->cbs, stream_state->rs.read_buffer,
                                stream_state->rs.remaining_bytes);
      result = ACTION_TAKEN_NO_CALLBACK;
    }
  } else if (stream_op->recv_trailing_metadata &&
             op_can_be_run(stream_op, stream_state, &oas->state,
                           OP_RECV_TRAILING_METADATA)) {
    CRONET_LOG(GPR_DEBUG, "running: %p  OP_RECV_TRAILING_METADATA", oas);
    if (oas->s->state.rs.trailing_metadata_valid) {
      grpc_chttp2_incoming_metadata_buffer_publish(
          &oas->s->state.rs.trailing_metadata,
          stream_op->recv_trailing_metadata);
      stream_state->rs.trailing_metadata_valid = false;
    }
    stream_state->state_op_done[OP_RECV_TRAILING_METADATA] = true;
    result = ACTION_TAKEN_NO_CALLBACK;
<<<<<<< HEAD
=======
  } else if (stream_op->send_trailing_metadata &&
             op_can_be_run(stream_op, stream_state, &oas->state,
                           OP_SEND_TRAILING_METADATA)) {
    CRONET_LOG(GPR_DEBUG, "running: %p  OP_SEND_TRAILING_METADATA", oas);
    if (stream_state->state_callback_received[OP_FAILED]) {
      result = NO_ACTION_POSSIBLE;
      CRONET_LOG(GPR_DEBUG, "Stream is either cancelled or failed.");
    } else {
      CRONET_LOG(GPR_DEBUG, "bidirectional_stream_write (%p, 0)", s->cbs);
      stream_state->state_callback_received[OP_SEND_MESSAGE] = false;
      bidirectional_stream_write(s->cbs, "", 0, true);
      result = ACTION_TAKEN_WITH_CALLBACK;
    }
    stream_state->state_op_done[OP_SEND_TRAILING_METADATA] = true;
>>>>>>> 889b0a45
  } else if (stream_op->cancel_error &&
             op_can_be_run(stream_op, stream_state, &oas->state,
                           OP_CANCEL_ERROR)) {
    CRONET_LOG(GPR_DEBUG, "running: %p  OP_CANCEL_ERROR", oas);
    CRONET_LOG(GPR_DEBUG, "W: bidirectional_stream_cancel(%p)", s->cbs);
    if (s->cbs) {
      bidirectional_stream_cancel(s->cbs);
      result = ACTION_TAKEN_WITH_CALLBACK;
    } else {
      result = ACTION_TAKEN_NO_CALLBACK;
    }
    stream_state->state_op_done[OP_CANCEL_ERROR] = true;
    if (!stream_state->cancel_error) {
      stream_state->cancel_error = GRPC_ERROR_REF(stream_op->cancel_error);
    }
  } else if (stream_op->on_complete &&
             op_can_be_run(stream_op, stream_state, &oas->state,
                           OP_ON_COMPLETE)) {
    CRONET_LOG(GPR_DEBUG, "running: %p  OP_ON_COMPLETE", oas);
    if (stream_state->state_op_done[OP_CANCEL_ERROR]) {
      grpc_closure_sched(exec_ctx, stream_op->on_complete,
                         GRPC_ERROR_REF(stream_state->cancel_error));
    } else if (stream_state->state_callback_received[OP_FAILED]) {
      grpc_closure_sched(
          exec_ctx, stream_op->on_complete,
          make_error_with_desc(GRPC_STATUS_UNAVAILABLE, "Unavailable."));
    } else {
      /* All actions in this stream_op are complete. Call the on_complete
       * callback
       */
      grpc_closure_sched(exec_ctx, stream_op->on_complete, GRPC_ERROR_NONE);
    }
    oas->state.state_op_done[OP_ON_COMPLETE] = true;
    oas->done = true;
    /* reset any send message state, only if this ON_COMPLETE is about a send.
     */
    if (stream_op->send_message) {
      stream_state->state_callback_received[OP_SEND_MESSAGE] = false;
      stream_state->state_op_done[OP_SEND_MESSAGE] = false;
    }
    result = ACTION_TAKEN_NO_CALLBACK;
    /* If this is the on_complete callback being called for a received message -
      make a note */
    if (stream_op->recv_message)
      stream_state->state_op_done[OP_RECV_MESSAGE_AND_ON_COMPLETE] = true;
  } else if (stream_state->fail_state && !stream_state->flush_read) {
    CRONET_LOG(GPR_DEBUG, "running: %p  flush read", oas);
    if (stream_state->rs.read_buffer &&
        stream_state->rs.read_buffer != stream_state->rs.grpc_header_bytes) {
      gpr_free(stream_state->rs.read_buffer);
      stream_state->rs.read_buffer = NULL;
    }
    stream_state->rs.read_buffer = gpr_malloc(4096);
    stream_state->flush_read = true;
  } else {
    result = NO_ACTION_POSSIBLE;
  }
  return result;
}

/*
  Functions used by upper layers to access transport functionality.
*/

static int init_stream(grpc_exec_ctx *exec_ctx, grpc_transport *gt,
                       grpc_stream *gs, grpc_stream_refcount *refcount,
                       const void *server_data) {
  stream_obj *s = (stream_obj *)gs;
  memset(&s->storage, 0, sizeof(s->storage));
  s->storage.head = NULL;
  memset(&s->state, 0, sizeof(s->state));
  s->curr_op = NULL;
  s->cbs = NULL;
  memset(&s->header_array, 0, sizeof(s->header_array));
  memset(&s->state.rs, 0, sizeof(s->state.rs));
  memset(&s->state.ws, 0, sizeof(s->state.ws));
  memset(s->state.state_op_done, 0, sizeof(s->state.state_op_done));
  memset(s->state.state_callback_received, 0,
         sizeof(s->state.state_callback_received));
  s->state.fail_state = s->state.flush_read = false;
  s->state.cancel_error = NULL;
#ifdef GRPC_CRONET_WITH_PACKET_COALESCING
  s->state.flush_cronet_when_ready = s->state.pending_write_for_trailer = false;
#endif
  s->state.unprocessed_send_message = false;
  gpr_mu_init(&s->mu);
  return 0;
}

static void set_pollset_do_nothing(grpc_exec_ctx *exec_ctx, grpc_transport *gt,
                                   grpc_stream *gs, grpc_pollset *pollset) {}

static void set_pollset_set_do_nothing(grpc_exec_ctx *exec_ctx,
                                       grpc_transport *gt, grpc_stream *gs,
                                       grpc_pollset_set *pollset_set) {}

static void perform_stream_op(grpc_exec_ctx *exec_ctx, grpc_transport *gt,
                              grpc_stream *gs, grpc_transport_stream_op *op) {
  CRONET_LOG(GPR_DEBUG, "perform_stream_op");
  stream_obj *s = (stream_obj *)gs;
  s->curr_gs = gs;
  memcpy(&s->curr_ct, gt, sizeof(grpc_cronet_transport));
  add_to_storage(s, op);
  if (op->send_initial_metadata &&
      header_has_authority(op->send_initial_metadata->list.head)) {
    /* Cronet does not support :authority header field. We cancel the call when
       this field is present in metadata */
    bidirectional_stream_header_array header_array;
    bidirectional_stream_header *header;
    bidirectional_stream cbs;
    CRONET_LOG(GPR_DEBUG,
               ":authority header is provided but not supported;"
               " cancel operations");
    /* Notify application that operation is cancelled by forging trailers */
    header_array.count = 1;
    header_array.capacity = 1;
    header_array.headers = gpr_malloc(sizeof(bidirectional_stream_header));
    header = (bidirectional_stream_header *)header_array.headers;
    header->key = "grpc-status";
    header->value = "1"; /* Return status GRPC_STATUS_CANCELLED */
    cbs.annotation = (void *)s;
    s->state.state_op_done[OP_CANCEL_ERROR] = true;
    on_response_trailers_received(&cbs, &header_array);
    gpr_free(header_array.headers);
  } else {
    execute_from_storage(s);
  }
}

static void destroy_stream(grpc_exec_ctx *exec_ctx, grpc_transport *gt,
                           grpc_stream *gs, void *and_free_memory) {
  stream_obj *s = (stream_obj *)gs;
  GRPC_ERROR_UNREF(s->state.cancel_error);
}

static void destroy_transport(grpc_exec_ctx *exec_ctx, grpc_transport *gt) {}

static char *get_peer(grpc_exec_ctx *exec_ctx, grpc_transport *gt) {
  return NULL;
}

static grpc_endpoint *get_endpoint(grpc_exec_ctx *exec_ctx,
                                   grpc_transport *gt) {
  return NULL;
}

static void perform_op(grpc_exec_ctx *exec_ctx, grpc_transport *gt,
                       grpc_transport_op *op) {}

const grpc_transport_vtable grpc_cronet_vtable = {sizeof(stream_obj),
                                                  "cronet_http",
                                                  init_stream,
                                                  set_pollset_do_nothing,
                                                  set_pollset_set_do_nothing,
                                                  perform_stream_op,
                                                  perform_op,
                                                  destroy_stream,
                                                  destroy_transport,
                                                  get_peer,
                                                  get_endpoint};<|MERGE_RESOLUTION|>--- conflicted
+++ resolved
@@ -86,33 +86,19 @@
 
 /* Cronet callbacks. See cronet_c_for_grpc.h for documentation for each. */
 
-<<<<<<< HEAD
-static void on_stream_ready(cronet_bidirectional_stream *);
-=======
-static void on_request_headers_sent(bidirectional_stream *);
->>>>>>> 889b0a45
+static void on_stream_ready(bidirectional_stream *);
 static void on_response_headers_received(
     bidirectional_stream *, const bidirectional_stream_header_array *,
     const char *);
 static void on_write_completed(bidirectional_stream *, const char *);
 static void on_read_completed(bidirectional_stream *, char *, int);
 static void on_response_trailers_received(
-<<<<<<< HEAD
-    cronet_bidirectional_stream *,
-    const cronet_bidirectional_stream_header_array *);
-static void on_succeeded(cronet_bidirectional_stream *);
-static void on_failed(cronet_bidirectional_stream *, int);
-static void on_canceled(cronet_bidirectional_stream *);
-static cronet_bidirectional_stream_callback cronet_callbacks = {
-    on_stream_ready,
-=======
     bidirectional_stream *, const bidirectional_stream_header_array *);
 static void on_succeeded(bidirectional_stream *);
 static void on_failed(bidirectional_stream *, int);
 static void on_canceled(bidirectional_stream *);
 static bidirectional_stream_callback cronet_callbacks = {
-    on_request_headers_sent,
->>>>>>> 889b0a45
+    on_stream_ready,
     on_response_headers_received,
     on_read_completed,
     on_write_completed,
@@ -426,13 +412,8 @@
 /*
   Cronet callback
 */
-<<<<<<< HEAD
-static void on_stream_ready(cronet_bidirectional_stream *stream) {
+static void on_stream_ready(bidirectional_stream *stream) {
   CRONET_LOG(GPR_DEBUG, "W: on_stream_ready(%p)", stream);
-=======
-static void on_request_headers_sent(bidirectional_stream *stream) {
-  CRONET_LOG(GPR_DEBUG, "W: on_request_headers_sent(%p)", stream);
->>>>>>> 889b0a45
   stream_obj *s = (stream_obj *)stream->annotation;
   gpr_mu_lock(&s->mu);
   s->state.state_op_done[OP_SEND_INITIAL_METADATA] = true;
@@ -447,7 +428,7 @@
 #ifdef GRPC_CRONET_WITH_PACKET_COALESCING
   if (s->state.flush_cronet_when_ready) {
     CRONET_LOG(GPR_DEBUG, "cronet_bidirectional_stream_flush (%p)", s->cbs);
-    cronet_bidirectional_stream_flush(stream);
+    bidirectional_stream_flush(stream);
   }
 #endif
   gpr_mu_unlock(&s->mu);
@@ -586,15 +567,11 @@
         s->state.state_callback_received[OP_FAILED])) {
     CRONET_LOG(GPR_DEBUG, "bidirectional_stream_write (%p, 0)", s->cbs);
     s->state.state_callback_received[OP_SEND_MESSAGE] = false;
-<<<<<<< HEAD
-    cronet_bidirectional_stream_write(s->cbs, "", 0, true);
+    bidirectional_stream_write(s->cbs, "", 0, true);
 #ifdef GRPC_CRONET_WITH_PACKET_COALESCING
-    CRONET_LOG(GPR_DEBUG, "cronet_bidirectional_stream_flush (%p)", s->cbs);
-    cronet_bidirectional_stream_flush(s->cbs);
+    CRONET_LOG(GPR_DEBUG, "bidirectional_stream_flush (%p)", s->cbs);
+    bidirectional_stream_flush(s->cbs);
 #endif
-=======
-    bidirectional_stream_write(s->cbs, "", 0, true);
->>>>>>> 889b0a45
     s->state.state_op_done[OP_SEND_TRAILING_METADATA] = true;
 
     gpr_mu_unlock(&s->mu);
@@ -878,19 +855,13 @@
      * on_failed */
     GPR_ASSERT(s->cbs == NULL);
     GPR_ASSERT(!stream_state->state_op_done[OP_SEND_INITIAL_METADATA]);
-<<<<<<< HEAD
-    s->cbs = cronet_bidirectional_stream_create(s->curr_ct.engine, s->curr_gs,
-                                                &cronet_callbacks);
-    CRONET_LOG(GPR_DEBUG, "%p = cronet_bidirectional_stream_create()", s->cbs);
-#ifdef GRPC_CRONET_WITH_PACKET_COALESCING
-    cronet_bidirectional_stream_disable_auto_flush(s->cbs, true);
-    cronet_bidirectional_stream_delay_request_headers_until_flush(s->cbs, true);
-#endif
-=======
     s->cbs = bidirectional_stream_create(s->curr_ct.engine, s->curr_gs,
                                          &cronet_callbacks);
     CRONET_LOG(GPR_DEBUG, "%p = bidirectional_stream_create()", s->cbs);
->>>>>>> 889b0a45
+#ifdef GRPC_CRONET_WITH_PACKET_COALESCING
+    bidirectional_stream_disable_auto_flush(s->cbs, true);
+    bidirectional_stream_delay_request_headers_until_flush(s->cbs, true);
+#endif
     char *url = NULL;
     const char *method = "POST";
     s->header_array.headers = NULL;
@@ -901,28 +872,9 @@
     CRONET_LOG(GPR_DEBUG, "bidirectional_stream_start(%p, %s)", s->cbs, url);
     bidirectional_stream_start(s->cbs, url, 0, method, &s->header_array, false);
     stream_state->state_op_done[OP_SEND_INITIAL_METADATA] = true;
-<<<<<<< HEAD
 #ifdef GRPC_CRONET_WITH_PACKET_COALESCING
     if (!stream_op->send_message && !stream_op->send_trailing_metadata) {
       s->state.flush_cronet_when_ready = true;
-=======
-    result = ACTION_TAKEN_WITH_CALLBACK;
-  } else if (stream_op->recv_initial_metadata &&
-             op_can_be_run(stream_op, stream_state, &oas->state,
-                           OP_RECV_INITIAL_METADATA)) {
-    CRONET_LOG(GPR_DEBUG, "running: %p  OP_RECV_INITIAL_METADATA", oas);
-    if (stream_state->state_op_done[OP_CANCEL_ERROR]) {
-      grpc_closure_sched(exec_ctx, stream_op->recv_initial_metadata_ready,
-                         GRPC_ERROR_NONE);
-    } else if (stream_state->state_callback_received[OP_FAILED]) {
-      grpc_closure_sched(exec_ctx, stream_op->recv_initial_metadata_ready,
-                         GRPC_ERROR_NONE);
-    } else {
-      grpc_chttp2_incoming_metadata_buffer_publish(
-          &oas->s->state.rs.initial_metadata, stream_op->recv_initial_metadata);
-      grpc_closure_sched(exec_ctx, stream_op->recv_initial_metadata_ready,
-                         GRPC_ERROR_NONE);
->>>>>>> 889b0a45
     }
 #endif
     result = ACTION_TAKEN_WITH_CALLBACK;
@@ -959,24 +911,19 @@
         CRONET_LOG(GPR_DEBUG, "bidirectional_stream_write (%p, %p)", s->cbs,
                    stream_state->ws.write_buffer);
         stream_state->state_callback_received[OP_SEND_MESSAGE] = false;
-<<<<<<< HEAD
-        cronet_bidirectional_stream_write(s->cbs, stream_state->ws.write_buffer,
-                                          (int)write_buffer_size, false);
+        bidirectional_stream_write(s->cbs, stream_state->ws.write_buffer,
+                                   (int)write_buffer_size, false);
 #ifdef GRPC_CRONET_WITH_PACKET_COALESCING
         if (!stream_op->send_trailing_metadata) {
-          CRONET_LOG(GPR_DEBUG, "cronet_bidirectional_stream_flush (%p)",
+          CRONET_LOG(GPR_DEBUG, "bidirectional_stream_flush (%p)",
                      s->cbs);
-          cronet_bidirectional_stream_flush(s->cbs);
+          bidirectional_stream_flush(s->cbs);
           result = ACTION_TAKEN_WITH_CALLBACK;
         } else {
           stream_state->pending_write_for_trailer = true;
           result = ACTION_TAKEN_NO_CALLBACK;
         }
 #else
-=======
-        bidirectional_stream_write(s->cbs, stream_state->ws.write_buffer,
-                                   (int)write_buffer_size, false);
->>>>>>> 889b0a45
         result = ACTION_TAKEN_WITH_CALLBACK;
 #endif
       } else {
@@ -993,13 +940,13 @@
       result = NO_ACTION_POSSIBLE;
       CRONET_LOG(GPR_DEBUG, "Stream is either cancelled or failed.");
     } else {
-      CRONET_LOG(GPR_DEBUG, "cronet_bidirectional_stream_write (%p, 0)",
+      CRONET_LOG(GPR_DEBUG, "bidirectional_stream_write (%p, 0)",
                  s->cbs);
       stream_state->state_callback_received[OP_SEND_MESSAGE] = false;
-      cronet_bidirectional_stream_write(s->cbs, "", 0, true);
+      bidirectional_stream_write(s->cbs, "", 0, true);
 #ifdef GRPC_CRONET_WITH_PACKET_COALESCING
-      CRONET_LOG(GPR_DEBUG, "cronet_bidirectional_stream_flush (%p)", s->cbs);
-      cronet_bidirectional_stream_flush(s->cbs);
+      CRONET_LOG(GPR_DEBUG, "bidirectional_stream_flush (%p)", s->cbs);
+      bidirectional_stream_flush(s->cbs);
 #endif
       result = ACTION_TAKEN_WITH_CALLBACK;
     }
@@ -1085,10 +1032,10 @@
           stream_state->rs.read_buffer = stream_state->rs.grpc_header_bytes;
           stream_state->rs.remaining_bytes = GRPC_HEADER_SIZE_IN_BYTES;
           stream_state->rs.received_bytes = 0;
-          CRONET_LOG(GPR_DEBUG, "cronet_bidirectional_stream_read(%p)", s->cbs);
+          CRONET_LOG(GPR_DEBUG, "bidirectional_stream_read(%p)", s->cbs);
           stream_state->state_op_done[OP_READ_REQ_MADE] =
               true; /* Indicates that at least one read request has been made */
-          cronet_bidirectional_stream_read(s->cbs, stream_state->rs.read_buffer,
+          bidirectional_stream_read(s->cbs, stream_state->rs.read_buffer,
                                            stream_state->rs.remaining_bytes);
           result = ACTION_TAKEN_NO_CALLBACK;
         }
@@ -1148,23 +1095,6 @@
     }
     stream_state->state_op_done[OP_RECV_TRAILING_METADATA] = true;
     result = ACTION_TAKEN_NO_CALLBACK;
-<<<<<<< HEAD
-=======
-  } else if (stream_op->send_trailing_metadata &&
-             op_can_be_run(stream_op, stream_state, &oas->state,
-                           OP_SEND_TRAILING_METADATA)) {
-    CRONET_LOG(GPR_DEBUG, "running: %p  OP_SEND_TRAILING_METADATA", oas);
-    if (stream_state->state_callback_received[OP_FAILED]) {
-      result = NO_ACTION_POSSIBLE;
-      CRONET_LOG(GPR_DEBUG, "Stream is either cancelled or failed.");
-    } else {
-      CRONET_LOG(GPR_DEBUG, "bidirectional_stream_write (%p, 0)", s->cbs);
-      stream_state->state_callback_received[OP_SEND_MESSAGE] = false;
-      bidirectional_stream_write(s->cbs, "", 0, true);
-      result = ACTION_TAKEN_WITH_CALLBACK;
-    }
-    stream_state->state_op_done[OP_SEND_TRAILING_METADATA] = true;
->>>>>>> 889b0a45
   } else if (stream_op->cancel_error &&
              op_can_be_run(stream_op, stream_state, &oas->state,
                            OP_CANCEL_ERROR)) {
