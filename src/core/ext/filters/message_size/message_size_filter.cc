//
// Copyright 2016 gRPC authors.
//
// Licensed under the Apache License, Version 2.0 (the "License");
// you may not use this file except in compliance with the License.
// You may obtain a copy of the License at
//
//     http://www.apache.org/licenses/LICENSE-2.0
//
// Unless required by applicable law or agreed to in writing, software
// distributed under the License is distributed on an "AS IS" BASIS,
// WITHOUT WARRANTIES OR CONDITIONS OF ANY KIND, either express or implied.
// See the License for the specific language governing permissions and
// limitations under the License.
//

#include "src/core/ext/filters/message_size/message_size_filter.h"

#include <limits.h>
#include <string.h>

#include <grpc/impl/codegen/grpc_types.h>
#include <grpc/support/alloc.h>
#include <grpc/support/log.h>
#include <grpc/support/string_util.h>

#include "src/core/lib/channel/channel_args.h"
#include "src/core/lib/channel/channel_stack_builder.h"
#include "src/core/lib/support/string.h"
#include "src/core/lib/surface/channel_init.h"
#include "src/core/lib/transport/service_config.h"

typedef struct {
  int max_send_size;
  int max_recv_size;
} message_size_limits;

<<<<<<< HEAD
static void message_size_limits_free(void* value) { gpr_free(value); }
=======
typedef struct {
  gpr_refcount refs;
  message_size_limits limits;
} refcounted_message_size_limits;

static void* refcounted_message_size_limits_ref(void* value) {
  refcounted_message_size_limits* limits =
      (refcounted_message_size_limits*)value;
  gpr_ref(&limits->refs);
  return value;
}

static void refcounted_message_size_limits_unref(grpc_exec_ctx* exec_ctx,
                                                 void* value) {
  refcounted_message_size_limits* limits =
      (refcounted_message_size_limits*)value;
  if (gpr_unref(&limits->refs)) {
    gpr_free(value);
  }
}
>>>>>>> d9da7387

static void* refcounted_message_size_limits_create_from_json(
    const grpc_json* json) {
  int max_request_message_bytes = -1;
  int max_response_message_bytes = -1;
  for (grpc_json* field = json->child; field != NULL; field = field->next) {
    if (field->key == NULL) continue;
    if (strcmp(field->key, "maxRequestMessageBytes") == 0) {
      if (max_request_message_bytes >= 0) return NULL;  // Duplicate.
      if (field->type != GRPC_JSON_STRING && field->type != GRPC_JSON_NUMBER) {
        return NULL;
      }
      max_request_message_bytes = gpr_parse_nonnegative_int(field->value);
      if (max_request_message_bytes == -1) return NULL;
    } else if (strcmp(field->key, "maxResponseMessageBytes") == 0) {
      if (max_response_message_bytes >= 0) return NULL;  // Duplicate.
      if (field->type != GRPC_JSON_STRING && field->type != GRPC_JSON_NUMBER) {
        return NULL;
      }
      max_response_message_bytes = gpr_parse_nonnegative_int(field->value);
      if (max_response_message_bytes == -1) return NULL;
    }
  }
  refcounted_message_size_limits* value =
      (refcounted_message_size_limits*)gpr_malloc(
          sizeof(refcounted_message_size_limits));
  gpr_ref_init(&value->refs, 1);
  value->limits.max_send_size = max_request_message_bytes;
  value->limits.max_recv_size = max_response_message_bytes;
  return value;
}

typedef struct call_data {
  grpc_call_combiner* call_combiner;
  message_size_limits limits;
  // Receive closures are chained: we inject this closure as the
  // recv_message_ready up-call on transport_stream_op, and remember to
  // call our next_recv_message_ready member after handling it.
  grpc_closure recv_message_ready;
  // Used by recv_message_ready.
  grpc_byte_stream** recv_message;
  // Original recv_message_ready callback, invoked after our own.
  grpc_closure* next_recv_message_ready;
} call_data;

typedef struct channel_data {
  message_size_limits limits;
  // Maps path names to refcounted_message_size_limits structs.
  grpc_slice_hash_table* method_limit_table;
} channel_data;

// Callback invoked when we receive a message.  Here we check the max
// receive message size.
static void recv_message_ready(void* user_data, grpc_error* error) {
  grpc_call_element* elem = (grpc_call_element*)user_data;
  call_data* calld = (call_data*)elem->call_data;
  if (*calld->recv_message != NULL && calld->limits.max_recv_size >= 0 &&
      (*calld->recv_message)->length > (size_t)calld->limits.max_recv_size) {
    char* message_string;
    gpr_asprintf(&message_string,
                 "Received message larger than max (%u vs. %d)",
                 (*calld->recv_message)->length, calld->limits.max_recv_size);
    grpc_error* new_error = grpc_error_set_int(
        GRPC_ERROR_CREATE_FROM_COPIED_STRING(message_string),
        GRPC_ERROR_INT_GRPC_STATUS, GRPC_STATUS_RESOURCE_EXHAUSTED);
    if (error == GRPC_ERROR_NONE) {
      error = new_error;
    } else {
      error = grpc_error_add_child(error, new_error);
      GRPC_ERROR_UNREF(new_error);
    }
    gpr_free(message_string);
  } else {
    GRPC_ERROR_REF(error);
  }
  // Invoke the next callback.
  GRPC_CLOSURE_RUN(calld->next_recv_message_ready, error);
}

// Start transport stream op.
static void start_transport_stream_op_batch(
    grpc_call_element* elem, grpc_transport_stream_op_batch* op) {
  call_data* calld = (call_data*)elem->call_data;
  // Check max send message size.
  if (op->send_message && calld->limits.max_send_size >= 0 &&
      op->payload->send_message.send_message->length >
          (size_t)calld->limits.max_send_size) {
    char* message_string;
    gpr_asprintf(&message_string, "Sent message larger than max (%u vs. %d)",
                 op->payload->send_message.send_message->length,
                 calld->limits.max_send_size);
    grpc_transport_stream_op_batch_finish_with_failure(
        op, grpc_error_set_int(
                GRPC_ERROR_CREATE_FROM_COPIED_STRING(message_string),
                GRPC_ERROR_INT_GRPC_STATUS, GRPC_STATUS_RESOURCE_EXHAUSTED),
        calld->call_combiner);
    gpr_free(message_string);
    return;
  }
  // Inject callback for receiving a message.
  if (op->recv_message) {
    calld->next_recv_message_ready =
        op->payload->recv_message.recv_message_ready;
    calld->recv_message = op->payload->recv_message.recv_message;
    op->payload->recv_message.recv_message_ready = &calld->recv_message_ready;
  }
  // Chain to the next filter.
  grpc_call_next_op(elem, op);
}

// Constructor for call_data.
static grpc_error* init_call_elem(grpc_call_element* elem,
                                  const grpc_call_element_args* args) {
  channel_data* chand = (channel_data*)elem->channel_data;
  call_data* calld = (call_data*)elem->call_data;
  calld->call_combiner = args->call_combiner;
  calld->next_recv_message_ready = NULL;
  GRPC_CLOSURE_INIT(&calld->recv_message_ready, recv_message_ready, elem,
                    grpc_schedule_on_exec_ctx);
  // Get max sizes from channel data, then merge in per-method config values.
  // Note: Per-method config is only available on the client, so we
  // apply the max request size to the send limit and the max response
  // size to the receive limit.
  calld->limits = chand->limits;
  if (chand->method_limit_table != NULL) {
<<<<<<< HEAD
    message_size_limits* limits =
        (message_size_limits*)grpc_method_config_table_get(
            chand->method_limit_table, args->path);
=======
    refcounted_message_size_limits* limits =
        (refcounted_message_size_limits*)grpc_method_config_table_get(
            exec_ctx, chand->method_limit_table, args->path);
>>>>>>> d9da7387
    if (limits != NULL) {
      if (limits->limits.max_send_size >= 0 &&
          (limits->limits.max_send_size < calld->limits.max_send_size ||
           calld->limits.max_send_size < 0)) {
        calld->limits.max_send_size = limits->limits.max_send_size;
      }
      if (limits->limits.max_recv_size >= 0 &&
          (limits->limits.max_recv_size < calld->limits.max_recv_size ||
           calld->limits.max_recv_size < 0)) {
        calld->limits.max_recv_size = limits->limits.max_recv_size;
      }
    }
  }
  return GRPC_ERROR_NONE;
}

// Destructor for call_data.
static void destroy_call_elem(grpc_call_element* elem,
                              const grpc_call_final_info* final_info,
                              grpc_closure* ignored) {}

static int default_size(const grpc_channel_args* args,
                        int without_minimal_stack) {
  if (grpc_channel_args_want_minimal_stack(args)) {
    return -1;
  }
  return without_minimal_stack;
}

message_size_limits get_message_size_limits(
    const grpc_channel_args* channel_args) {
  message_size_limits lim;
  lim.max_send_size =
      default_size(channel_args, GRPC_DEFAULT_MAX_SEND_MESSAGE_LENGTH);
  lim.max_recv_size =
      default_size(channel_args, GRPC_DEFAULT_MAX_RECV_MESSAGE_LENGTH);
  for (size_t i = 0; i < channel_args->num_args; ++i) {
    if (strcmp(channel_args->args[i].key, GRPC_ARG_MAX_SEND_MESSAGE_LENGTH) ==
        0) {
      const grpc_integer_options options = {lim.max_send_size, -1, INT_MAX};
      lim.max_send_size =
          grpc_channel_arg_get_integer(&channel_args->args[i], options);
    }
    if (strcmp(channel_args->args[i].key,
               GRPC_ARG_MAX_RECEIVE_MESSAGE_LENGTH) == 0) {
      const grpc_integer_options options = {lim.max_recv_size, -1, INT_MAX};
      lim.max_recv_size =
          grpc_channel_arg_get_integer(&channel_args->args[i], options);
    }
  }
  return lim;
}

// Constructor for channel_data.
static grpc_error* init_channel_elem(grpc_channel_element* elem,
                                     grpc_channel_element_args* args) {
  GPR_ASSERT(!args->is_last);
  channel_data* chand = (channel_data*)elem->channel_data;
  chand->limits = get_message_size_limits(args->channel_args);
  // Get method config table from channel args.
  const grpc_arg* channel_arg =
      grpc_channel_args_find(args->channel_args, GRPC_ARG_SERVICE_CONFIG);
  if (channel_arg != NULL) {
    GPR_ASSERT(channel_arg->type == GRPC_ARG_STRING);
    grpc_service_config* service_config =
        grpc_service_config_create(channel_arg->value.string);
    if (service_config != NULL) {
      chand->method_limit_table =
          grpc_service_config_create_method_config_table(
<<<<<<< HEAD
              service_config, message_size_limits_create_from_json,
              message_size_limits_free);
=======
              exec_ctx, service_config,
              refcounted_message_size_limits_create_from_json,
              refcounted_message_size_limits_ref,
              refcounted_message_size_limits_unref);
>>>>>>> d9da7387
      grpc_service_config_destroy(service_config);
    }
  }
  return GRPC_ERROR_NONE;
}

// Destructor for channel_data.
static void destroy_channel_elem(grpc_channel_element* elem) {
  channel_data* chand = (channel_data*)elem->channel_data;
  grpc_slice_hash_table_unref(chand->method_limit_table);
}

const grpc_channel_filter grpc_message_size_filter = {
    start_transport_stream_op_batch,
    grpc_channel_next_op,
    sizeof(call_data),
    init_call_elem,
    grpc_call_stack_ignore_set_pollset_or_pollset_set,
    destroy_call_elem,
    sizeof(channel_data),
    init_channel_elem,
    destroy_channel_elem,
    grpc_channel_next_get_info,
    "message_size"};

static bool maybe_add_message_size_filter(grpc_channel_stack_builder* builder,
                                          void* arg) {
  const grpc_channel_args* channel_args =
      grpc_channel_stack_builder_get_channel_arguments(builder);
  bool enable = false;
  message_size_limits lim = get_message_size_limits(channel_args);
  if (lim.max_send_size != -1 || lim.max_recv_size != -1) {
    enable = true;
  }
  const grpc_arg* a =
      grpc_channel_args_find(channel_args, GRPC_ARG_SERVICE_CONFIG);
  if (a != NULL) {
    enable = true;
  }
  if (enable) {
    return grpc_channel_stack_builder_prepend_filter(
        builder, &grpc_message_size_filter, NULL, NULL);
  } else {
    return true;
  }
}

extern "C" void grpc_message_size_filter_init(void) {
  grpc_channel_init_register_stage(GRPC_CLIENT_SUBCHANNEL,
                                   GRPC_CHANNEL_INIT_BUILTIN_PRIORITY,
                                   maybe_add_message_size_filter, NULL);
  grpc_channel_init_register_stage(GRPC_CLIENT_DIRECT_CHANNEL,
                                   GRPC_CHANNEL_INIT_BUILTIN_PRIORITY,
                                   maybe_add_message_size_filter, NULL);
  grpc_channel_init_register_stage(GRPC_SERVER_CHANNEL,
                                   GRPC_CHANNEL_INIT_BUILTIN_PRIORITY,
                                   maybe_add_message_size_filter, NULL);
}

extern "C" void grpc_message_size_filter_shutdown(void) {}<|MERGE_RESOLUTION|>--- conflicted
+++ resolved
@@ -35,9 +35,6 @@
   int max_recv_size;
 } message_size_limits;
 
-<<<<<<< HEAD
-static void message_size_limits_free(void* value) { gpr_free(value); }
-=======
 typedef struct {
   gpr_refcount refs;
   message_size_limits limits;
@@ -50,15 +47,13 @@
   return value;
 }
 
-static void refcounted_message_size_limits_unref(grpc_exec_ctx* exec_ctx,
-                                                 void* value) {
+static void refcounted_message_size_limits_unref(void* value) {
   refcounted_message_size_limits* limits =
       (refcounted_message_size_limits*)value;
   if (gpr_unref(&limits->refs)) {
     gpr_free(value);
   }
 }
->>>>>>> d9da7387
 
 static void* refcounted_message_size_limits_create_from_json(
     const grpc_json* json) {
@@ -151,9 +146,10 @@
                  op->payload->send_message.send_message->length,
                  calld->limits.max_send_size);
     grpc_transport_stream_op_batch_finish_with_failure(
-        op, grpc_error_set_int(
-                GRPC_ERROR_CREATE_FROM_COPIED_STRING(message_string),
-                GRPC_ERROR_INT_GRPC_STATUS, GRPC_STATUS_RESOURCE_EXHAUSTED),
+        op,
+        grpc_error_set_int(GRPC_ERROR_CREATE_FROM_COPIED_STRING(message_string),
+                           GRPC_ERROR_INT_GRPC_STATUS,
+                           GRPC_STATUS_RESOURCE_EXHAUSTED),
         calld->call_combiner);
     gpr_free(message_string);
     return;
@@ -184,15 +180,9 @@
   // size to the receive limit.
   calld->limits = chand->limits;
   if (chand->method_limit_table != NULL) {
-<<<<<<< HEAD
-    message_size_limits* limits =
-        (message_size_limits*)grpc_method_config_table_get(
-            chand->method_limit_table, args->path);
-=======
     refcounted_message_size_limits* limits =
         (refcounted_message_size_limits*)grpc_method_config_table_get(
-            exec_ctx, chand->method_limit_table, args->path);
->>>>>>> d9da7387
+            chand->method_limit_table, args->path);
     if (limits != NULL) {
       if (limits->limits.max_send_size >= 0 &&
           (limits->limits.max_send_size < calld->limits.max_send_size ||
@@ -262,15 +252,9 @@
     if (service_config != NULL) {
       chand->method_limit_table =
           grpc_service_config_create_method_config_table(
-<<<<<<< HEAD
-              service_config, message_size_limits_create_from_json,
-              message_size_limits_free);
-=======
-              exec_ctx, service_config,
-              refcounted_message_size_limits_create_from_json,
+              service_config, refcounted_message_size_limits_create_from_json,
               refcounted_message_size_limits_ref,
               refcounted_message_size_limits_unref);
->>>>>>> d9da7387
       grpc_service_config_destroy(service_config);
     }
   }
