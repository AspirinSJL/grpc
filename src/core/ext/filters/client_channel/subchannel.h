--- conflicted
+++ resolved
@@ -236,11 +236,6 @@
   // Caller doesn't take ownership.
   const char* GetTargetAddress() const;
 
-<<<<<<< HEAD
-  // Gets the connected subchannel - or nullptr if not connected (which may
-  // happen before it initially connects or during transient failures).
-  RefCountedPtr<ConnectedSubchannel> connected_subchannel();
-
   channelz::SubchannelNode* channelz_node() const;
 
   SubchannelKey* key() const { return key_; }
@@ -251,9 +246,6 @@
       RefCountedPtr<SubchannelPoolInterface> subchannel_pool) {
     subchannel_pool_ = std::move(subchannel_pool);
   }
-=======
-  channelz::SubchannelNode* channelz_node();
->>>>>>> a8ac2e61
 
   // Returns the current connectivity state of the subchannel.
   // If health_check_service_name is non-null, the returned connectivity
