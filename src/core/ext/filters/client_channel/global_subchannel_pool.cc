//
//
// Copyright 2018 gRPC authors.
//
// Licensed under the Apache License, Version 2.0 (the "License");
// you may not use this file except in compliance with the License.
// You may obtain a copy of the License at
//
//     http://www.apache.org/licenses/LICENSE-2.0
//
// Unless required by applicable law or agreed to in writing, software
// distributed under the License is distributed on an "AS IS" BASIS,
// WITHOUT WARRANTIES OR CONDITIONS OF ANY KIND, either express or implied.
// See the License for the specific language governing permissions and
// limitations under the License.
//
//

#include <grpc/support/port_platform.h>

#include "src/core/ext/filters/client_channel/global_subchannel_pool.h"

#include "src/core/ext/filters/client_channel/backup_poller.h"
#include "src/core/ext/filters/client_channel/subchannel.h"
#include "src/core/lib/gpr/env.h"
#include "src/core/lib/gpr/string.h"
#include "src/core/lib/gprpp/mutex_lock.h"

constexpr grpc_millis kDefaultSweepIntervalMs = 1000;

namespace grpc_core {

class GlobalSubchannelPool::Sweeper : public InternallyRefCounted<Sweeper> {
 public:
  Sweeper(GlobalSubchannelPool* subchannel_pool =
              GlobalSubchannelPool::instance_raw())
      : subchannel_pool_(subchannel_pool) {
    gpr_mu_init(&mu_);
    char* sweep_interval_env =
        gpr_getenv("GRPC_SUBCHANNEL_INDEX_SWEEP_INTERVAL_MS");
    if (sweep_interval_env != nullptr) {
      int sweep_interval_ms = gpr_parse_nonnegative_int(sweep_interval_env);
      if (sweep_interval_ms == -1) {
        gpr_log(GPR_ERROR,
                "Invalid GRPC_SUBCHANNEL_INDEX_SWEEP_INTERVAL_MS: %s, default "
                "value %d will be used.",
                sweep_interval_env, static_cast<int>(sweep_interval_ms_));
      } else {
        sweep_interval_ms_ = static_cast<grpc_millis>(sweep_interval_ms);
      }
      gpr_free(sweep_interval_env);
    }
    GRPC_CLOSURE_INIT(&sweep_unused_subchannels_, SweepUnusedSubchannels, this,
                      grpc_schedule_on_exec_ctx);
    ScheduleNextSweep();
  }

  ~Sweeper() { gpr_mu_destroy(&mu_); }

  void Orphan() override {
    gpr_atm_no_barrier_store(&shutdown_, 1);
    MutexLock lock(&mu_);
    grpc_timer_cancel(&next_sweep_timer_);
  }

 private:
  void ScheduleNextSweep() {
    const grpc_millis next_sweep_time =
        ExecCtx::Get()->Now() + sweep_interval_ms_;
    MutexLock lock(&mu_);
    grpc_timer_init(&next_sweep_timer_, next_sweep_time,
                    &sweep_unused_subchannels_);
  }

  static void FindUnusedSubchannelsLocked(
      grpc_avl_node* avl_node,
      InlinedVector<Subchannel*, kUnusedSubchannelsInlinedSize>*
          unused_subchannels) {
    if (avl_node == nullptr) return;
    Subchannel* c = static_cast<Subchannel*>(avl_node->value);
    if (c->LastStrongRef()) unused_subchannels->emplace_back(c);
    FindUnusedSubchannelsLocked(avl_node->left, unused_subchannels);
    FindUnusedSubchannelsLocked(avl_node->right, unused_subchannels);
  }

  static void SweepUnusedSubchannels(void* arg, grpc_error* error) {
    Sweeper* sweeper = static_cast<Sweeper*>(arg);
    if (gpr_atm_no_barrier_load(&sweeper->shutdown_)) {
      Delete(sweeper);
      return;
    }
    GlobalSubchannelPool* subchannel_pool = sweeper->subchannel_pool_;
    InlinedVector<Subchannel*, kUnusedSubchannelsInlinedSize>
        unused_subchannels;
    // We use two-phase cleanup because modification during traversal is unsafe
    // for an AVL tree.
    {
      MutexLock lock(&subchannel_pool->mu_);
      FindUnusedSubchannelsLocked(subchannel_pool->subchannel_map_.root,
                                  &unused_subchannels);
    }
    subchannel_pool->UnregisterUnusedSubchannels(unused_subchannels);
    sweeper->ScheduleNextSweep();
  }

  GlobalSubchannelPool* subchannel_pool_;
  grpc_closure sweep_unused_subchannels_;
  grpc_millis sweep_interval_ms_ = kDefaultSweepIntervalMs;
  grpc_timer next_sweep_timer_;
  gpr_mu mu_;  // Protect next_sweep_timer_.
  gpr_atm shutdown_ = false;
};

namespace {
struct UserData {
  bool shutdown;
  grpc_pollset_set* pollset_set;
};
}  // namespace

GlobalSubchannelPool::GlobalSubchannelPool() {
  subchannel_map_ = grpc_avl_create(&subchannel_avl_vtable_);
  gpr_mu_init(&mu_);
  // Start backup polling as long as the poll strategy is not specified "none".
  char* s = gpr_getenv("GRPC_POLL_STRATEGY");
  if (s == nullptr || strcmp(s, "none") != 0) {
    pollset_set_ = grpc_pollset_set_create();
    grpc_client_channel_start_backup_polling(pollset_set_);
  }
  gpr_free(s);
  // Set up the subchannel sweeper.
  sweeper_ = MakeOrphanable<Sweeper>(this);
}

GlobalSubchannelPool::~GlobalSubchannelPool() {
  UserData user_data = {true, pollset_set_};
  grpc_avl_unref(subchannel_map_, &user_data);
  gpr_mu_destroy(&mu_);
  if (pollset_set_ != nullptr) {
    grpc_client_channel_stop_backup_polling(pollset_set_);
    grpc_pollset_set_destroy(pollset_set_);
  }
}

void GlobalSubchannelPool::Init() {
  ExecCtx exec_ctx;
  instance_ = New<RefCountedPtr<GlobalSubchannelPool>>(
      MakeRefCounted<GlobalSubchannelPool>());
}

void GlobalSubchannelPool::Shutdown() {
  // To ensure Init() was called before.
  GPR_ASSERT(instance_ != nullptr);
  // To ensure Shutdown() was not called before.
  GPR_ASSERT(*instance_ != nullptr);
  instance_->reset();
  // Some subchannels might have been unregistered and disconnected during
  // shutdown time. We should flush the closures before we wait for the iomgr
  // objects to be freed.
  ExecCtx::Get()->Flush();
  Delete(instance_);
}

RefCountedPtr<GlobalSubchannelPool> GlobalSubchannelPool::instance() {
  GPR_ASSERT(instance_ != nullptr);
  GPR_ASSERT(*instance_ != nullptr);
  return *instance_;
}

GlobalSubchannelPool* GlobalSubchannelPool::instance_raw() {
  GPR_ASSERT(instance_ != nullptr);
  GPR_ASSERT(*instance_ != nullptr);
  return (*instance_).get();
}

Subchannel* GlobalSubchannelPool::RegisterSubchannel(SubchannelKey* key,
                                                     Subchannel* constructed) {
  Subchannel* c = nullptr;
  UserData user_data = {false, nullptr};
  // Compare and swap (CAS) loop:
  while (c == nullptr) {
    // Ref the shared map to have a local copy.
    grpc_avl old_map;
    {
      MutexLock lock(&mu_);
      old_map = grpc_avl_ref(subchannel_map_, &user_data);
    }
    // Check to see if a subchannel already exists.
    c = static_cast<Subchannel*>(grpc_avl_get(old_map, key, &user_data));
    if (c != nullptr) {
      // The subchannel already exists. Try to reuse it.
      c = GRPC_SUBCHANNEL_REF_FROM_WEAK_REF(c, "subchannel_register+reuse");
      if (c != nullptr) {
        GRPC_SUBCHANNEL_UNREF(constructed,
                              "subchannel_register+found_existing");
        // Exit the CAS loop without modifying the shared map.
      }  // Else, reuse failed, so retry CAS loop.
    } else {
      // There hasn't been such subchannel. Add one.
      // Note that we should ref the old map first because grpc_avl_add() will
      // unref it while we still need to access it later.
      grpc_avl new_map = grpc_avl_add(
          grpc_avl_ref(old_map, &user_data), New<SubchannelKey>(*key),
          GRPC_SUBCHANNEL_REF(constructed, "subchannel_register+new"),
          &user_data);
      // Try to publish the change to the shared map. It may happen (but
      // unlikely) that some other thread has changed the shared map, so compare
      // to make sure it's unchanged before swapping. Retry if it's changed.
      {
        MutexLock lock(&mu_);
        if (old_map.root == subchannel_map_.root) {
          GPR_SWAP(grpc_avl, new_map, subchannel_map_);
          c = constructed;
          grpc_pollset_set_add_pollset_set(c->pollset_set(), pollset_set_);
        }
      }
      grpc_avl_unref(new_map, &user_data);
    }
    grpc_avl_unref(old_map, &user_data);
  }
  return c;
}

Subchannel* GlobalSubchannelPool::FindSubchannel(SubchannelKey* key) {
  UserData user_data = {false, nullptr};
  // Lock, and take a reference to the subchannel map.
  // We don't need to do the search under a lock as AVL's are immutable.
<<<<<<< HEAD
  grpc_avl index;
  {
    MutexLock lock(&mu_);
    index = grpc_avl_ref(subchannel_map_, &user_data);
  }
  Subchannel* c =
      static_cast<Subchannel*>(grpc_avl_get(index, key, &user_data));
  if (c != nullptr) GRPC_SUBCHANNEL_REF_FROM_WEAK_REF(c, "found_from_pool");
  grpc_avl_unref(index, &user_data);
=======
  gpr_mu_lock(&mu_);
  grpc_avl index = grpc_avl_ref(subchannel_map_, nullptr);
  gpr_mu_unlock(&mu_);
  Subchannel* c = static_cast<Subchannel*>(grpc_avl_get(index, key, nullptr));
  if (c != nullptr) c = GRPC_SUBCHANNEL_REF_FROM_WEAK_REF(c, "found_from_pool");
  grpc_avl_unref(index, nullptr);
>>>>>>> 318c6778
  return c;
}

void GlobalSubchannelPool::TestOnlyStopSweep() {
  ExecCtx exec_ctx;  // For cancelling timer.
  (*instance_)->sweeper_.reset();
}

void GlobalSubchannelPool::TestOnlyStartSweep() {
  ExecCtx exec_ctx;
  (*instance_)->sweeper_ = MakeOrphanable<Sweeper>();
}

void GlobalSubchannelPool::UnregisterUnusedSubchannels(
    const InlinedVector<Subchannel*, 4>& unused_subchannels) {
  UserData user_data = {false, nullptr};
  for (size_t i = 0; i < unused_subchannels.size(); ++i) {
    Subchannel* c = unused_subchannels[i];
    SubchannelKey* key = c->key();
    bool done = false;
    // Compare and swap (CAS) loop:
    while (!done) {
      // Ref the shared map to have a local copy.
      grpc_avl old_map;
      {
        MutexLock lock(&mu_);
        old_map = grpc_avl_ref(subchannel_map_, &user_data);
      }
      // Double check this subchannel is unused. Note that even if a race still
      // happens, the penalty is that we lose a chance to reuse this subchannel,
      // which is fine.
      if (c->LastStrongRef()) {
        // Remove the subchannel.
        // Note that we should ref the old map first because grpc_avl_remove()
        // will unref it while we still need to access it later.
        grpc_avl new_map =
            grpc_avl_remove(grpc_avl_ref(old_map, &user_data), key, &user_data);
        // Try to publish the change to the shared map. It may happen (but
        // unlikely) that some other thread has changed the shared map, so
        // compare to make sure it's unchanged before swapping. Retry if it's
        // changed.
        {
          MutexLock lock(&mu_);
          if (old_map.root == subchannel_map_.root) {
            GPR_SWAP(grpc_avl, new_map, subchannel_map_);
            grpc_pollset_set_del_pollset_set(c->pollset_set(), pollset_set_);
            done = true;
          }
        }
        grpc_avl_unref(new_map, &user_data);
      } else {
        done = true;
      }
      grpc_avl_unref(old_map, &user_data);
    }
  }
}

RefCountedPtr<GlobalSubchannelPool>* GlobalSubchannelPool::instance_ = nullptr;

namespace {

void sck_avl_destroy(void* p, void* user_data) {
  SubchannelKey* key = static_cast<SubchannelKey*>(p);
  Delete(key);
}

void* sck_avl_copy(void* p, void* unused) {
  const SubchannelKey* key = static_cast<const SubchannelKey*>(p);
  auto* new_key = New<SubchannelKey>(*key);
  return static_cast<void*>(new_key);
}

long sck_avl_compare(void* a, void* b, void* unused) {
  const SubchannelKey* key_a = static_cast<const SubchannelKey*>(a);
  const SubchannelKey* key_b = static_cast<const SubchannelKey*>(b);
  return key_a->Cmp(*key_b);
}

void scv_avl_destroy(void* p, void* user_data) {
  Subchannel* c = static_cast<Subchannel*>(p);
  GRPC_SUBCHANNEL_UNREF(c, "global_subchannel_pool");
  UserData* ud = static_cast<UserData*>(user_data);
  if (ud->shutdown) {
    grpc_pollset_set_del_pollset_set(c->pollset_set(), ud->pollset_set);
  }
}

void* scv_avl_copy(void* p, void* unused) {
  Subchannel* c = static_cast<Subchannel*>(p);
  GRPC_SUBCHANNEL_REF(c, "global_subchannel_pool");
  return p;
}

}  // namespace

const grpc_avl_vtable GlobalSubchannelPool::subchannel_avl_vtable_ = {
    sck_avl_destroy,  // destroy_key
    sck_avl_copy,     // copy_key
    sck_avl_compare,  // compare_keys
    scv_avl_destroy,  // destroy_value
    scv_avl_copy      // copy_value
};

}  // namespace grpc_core<|MERGE_RESOLUTION|>--- conflicted
+++ resolved
@@ -225,7 +225,6 @@
   UserData user_data = {false, nullptr};
   // Lock, and take a reference to the subchannel map.
   // We don't need to do the search under a lock as AVL's are immutable.
-<<<<<<< HEAD
   grpc_avl index;
   {
     MutexLock lock(&mu_);
@@ -233,16 +232,8 @@
   }
   Subchannel* c =
       static_cast<Subchannel*>(grpc_avl_get(index, key, &user_data));
-  if (c != nullptr) GRPC_SUBCHANNEL_REF_FROM_WEAK_REF(c, "found_from_pool");
+  if (c != nullptr) c = GRPC_SUBCHANNEL_REF_FROM_WEAK_REF(c, "found_from_pool");
   grpc_avl_unref(index, &user_data);
-=======
-  gpr_mu_lock(&mu_);
-  grpc_avl index = grpc_avl_ref(subchannel_map_, nullptr);
-  gpr_mu_unlock(&mu_);
-  Subchannel* c = static_cast<Subchannel*>(grpc_avl_get(index, key, nullptr));
-  if (c != nullptr) c = GRPC_SUBCHANNEL_REF_FROM_WEAK_REF(c, "found_from_pool");
-  grpc_avl_unref(index, nullptr);
->>>>>>> 318c6778
   return c;
 }
 
