--- conflicted
+++ resolved
@@ -810,16 +810,7 @@
   return addr_str;
 }
 
-<<<<<<< HEAD
-RefCountedPtr<ConnectedSubchannel> Subchannel::connected_subchannel() {
-  MutexLock lock(&mu_);
-  return connected_subchannel_;
-}
-
 channelz::SubchannelNode* Subchannel::channelz_node() const {
-=======
-channelz::SubchannelNode* Subchannel::channelz_node() {
->>>>>>> a8ac2e61
   return channelz_node_.get();
 }
 
