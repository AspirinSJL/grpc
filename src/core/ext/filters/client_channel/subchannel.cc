/*
 *
 * Copyright 2015 gRPC authors.
 *
 * Licensed under the Apache License, Version 2.0 (the "License");
 * you may not use this file except in compliance with the License.
 * You may obtain a copy of the License at
 *
 *     http://www.apache.org/licenses/LICENSE-2.0
 *
 * Unless required by applicable law or agreed to in writing, software
 * distributed under the License is distributed on an "AS IS" BASIS,
 * WITHOUT WARRANTIES OR CONDITIONS OF ANY KIND, either express or implied.
 * See the License for the specific language governing permissions and
 * limitations under the License.
 *
 */

#include <grpc/support/port_platform.h>

#include "src/core/ext/filters/client_channel/subchannel.h"

#include <inttypes.h>
#include <limits.h>

#include <algorithm>
#include <cstring>

#include <grpc/support/alloc.h>
#include <grpc/support/string_util.h>

#include "src/core/ext/filters/client_channel/client_channel.h"
#include "src/core/ext/filters/client_channel/health/health_check_client.h"
#include "src/core/ext/filters/client_channel/parse_address.h"
#include "src/core/ext/filters/client_channel/proxy_mapper_registry.h"
#include "src/core/ext/filters/client_channel/subchannel_pool_interface.h"
#include "src/core/lib/backoff/backoff.h"
#include "src/core/lib/channel/channel_args.h"
#include "src/core/lib/channel/connected_channel.h"
#include "src/core/lib/debug/stats.h"
#include "src/core/lib/gpr/alloc.h"
#include "src/core/lib/gprpp/debug_location.h"
#include "src/core/lib/gprpp/manual_constructor.h"
#include "src/core/lib/gprpp/mutex_lock.h"
#include "src/core/lib/gprpp/ref_counted_ptr.h"
#include "src/core/lib/iomgr/sockaddr_utils.h"
#include "src/core/lib/profiling/timers.h"
#include "src/core/lib/slice/slice_internal.h"
#include "src/core/lib/surface/channel.h"
#include "src/core/lib/surface/channel_init.h"
#include "src/core/lib/transport/connectivity_state.h"
#include "src/core/lib/transport/error_utils.h"
#include "src/core/lib/transport/service_config.h"
#include "src/core/lib/transport/status_metadata.h"
#include "src/core/lib/uri/uri_parser.h"

// Strong and weak refs.
#define INTERNAL_REF_BITS 16
#define STRONG_REF_MASK (~(gpr_atm)((1 << INTERNAL_REF_BITS) - 1))

// Backoff parameters.
#define GRPC_SUBCHANNEL_INITIAL_CONNECT_BACKOFF_SECONDS 1
#define GRPC_SUBCHANNEL_RECONNECT_BACKOFF_MULTIPLIER 1.6
#define GRPC_SUBCHANNEL_RECONNECT_MIN_TIMEOUT_SECONDS 20
#define GRPC_SUBCHANNEL_RECONNECT_MAX_BACKOFF_SECONDS 120
#define GRPC_SUBCHANNEL_RECONNECT_JITTER 0.2

// Conversion between subchannel call and call stack.
#define SUBCHANNEL_CALL_TO_CALL_STACK(call) \
  (grpc_call_stack*)((char*)(call) +        \
                     GPR_ROUND_UP_TO_ALIGNMENT_SIZE(sizeof(SubchannelCall)))
#define CALL_STACK_TO_SUBCHANNEL_CALL(callstack) \
  (SubchannelCall*)(((char*)(call_stack)) -      \
                    GPR_ROUND_UP_TO_ALIGNMENT_SIZE(sizeof(SubchannelCall)))

namespace grpc_core {

//
// ConnectedSubchannel
//

ConnectedSubchannel::ConnectedSubchannel(
    grpc_channel_stack* channel_stack, const grpc_channel_args* args,
    RefCountedPtr<channelz::SubchannelNode> channelz_subchannel,
    intptr_t socket_uuid)
    : RefCounted<ConnectedSubchannel>(&grpc_trace_stream_refcount),
      channel_stack_(channel_stack),
      args_(grpc_channel_args_copy(args)),
      channelz_subchannel_(std::move(channelz_subchannel)),
      socket_uuid_(socket_uuid) {}

ConnectedSubchannel::~ConnectedSubchannel() {
  grpc_channel_args_destroy(args_);
  GRPC_CHANNEL_STACK_UNREF(channel_stack_, "connected_subchannel_dtor");
}

void ConnectedSubchannel::NotifyOnStateChange(
    grpc_pollset_set* interested_parties, grpc_connectivity_state* state,
    grpc_closure* closure) {
  grpc_transport_op* op = grpc_make_transport_op(nullptr);
  grpc_channel_element* elem;
  op->connectivity_state = state;
  op->on_connectivity_state_change = closure;
  op->bind_pollset_set = interested_parties;
  elem = grpc_channel_stack_element(channel_stack_, 0);
  elem->filter->start_transport_op(elem, op);
}

void ConnectedSubchannel::Ping(grpc_closure* on_initiate,
                               grpc_closure* on_ack) {
  grpc_transport_op* op = grpc_make_transport_op(nullptr);
  grpc_channel_element* elem;
  op->send_ping.on_initiate = on_initiate;
  op->send_ping.on_ack = on_ack;
  elem = grpc_channel_stack_element(channel_stack_, 0);
  elem->filter->start_transport_op(elem, op);
}

namespace {

void SubchannelCallDestroy(void* arg, grpc_error* error) {
  GPR_TIMER_SCOPE("subchannel_call_destroy", 0);
  SubchannelCall* call = static_cast<SubchannelCall*>(arg);
  grpc_closure* after_call_stack_destroy = call->after_call_stack_destroy();
  call->~SubchannelCall();
  // This should be the last step to destroy the subchannel call, because
  // call->after_call_stack_destroy(), if not null, will free the call arena.
  grpc_call_stack_destroy(SUBCHANNEL_CALL_TO_CALL_STACK(call), nullptr,
                          after_call_stack_destroy);
}

}  // namespace

RefCountedPtr<SubchannelCall> ConnectedSubchannel::CreateCall(
    const CallArgs& args, grpc_error** error) {
  const size_t allocation_size =
      GetInitialCallSizeEstimate(args.parent_data_size);
  RefCountedPtr<SubchannelCall> call(
      new (gpr_arena_alloc(args.arena, allocation_size))
          SubchannelCall(Ref(DEBUG_LOCATION, "subchannel_call"), args));
  grpc_call_stack* callstk = SUBCHANNEL_CALL_TO_CALL_STACK(call.get());
  const grpc_call_element_args call_args = {
      callstk,           /* call_stack */
      nullptr,           /* server_transport_data */
      args.context,      /* context */
      args.path,         /* path */
      args.start_time,   /* start_time */
      args.deadline,     /* deadline */
      args.arena,        /* arena */
      args.call_combiner /* call_combiner */
  };
  *error = grpc_call_stack_init(channel_stack_, 1, SubchannelCallDestroy,
                                call.get(), &call_args);
  if (GPR_UNLIKELY(*error != GRPC_ERROR_NONE)) {
    const char* error_string = grpc_error_string(*error);
    gpr_log(GPR_ERROR, "error: %s", error_string);
    return call;
  }
  grpc_call_stack_set_pollset_or_pollset_set(callstk, args.pollent);
  if (channelz_subchannel_ != nullptr) {
    channelz_subchannel_->RecordCallStarted();
  }
  return call;
}

size_t ConnectedSubchannel::GetInitialCallSizeEstimate(
    size_t parent_data_size) const {
  size_t allocation_size =
      GPR_ROUND_UP_TO_ALIGNMENT_SIZE(sizeof(SubchannelCall));
  if (parent_data_size > 0) {
    allocation_size +=
        GPR_ROUND_UP_TO_ALIGNMENT_SIZE(channel_stack_->call_stack_size) +
        parent_data_size;
  } else {
    allocation_size += channel_stack_->call_stack_size;
  }
  return allocation_size;
}

//
// SubchannelCall
//

void SubchannelCall::StartTransportStreamOpBatch(
    grpc_transport_stream_op_batch* batch) {
  GPR_TIMER_SCOPE("subchannel_call_process_op", 0);
  MaybeInterceptRecvTrailingMetadata(batch);
  grpc_call_stack* call_stack = SUBCHANNEL_CALL_TO_CALL_STACK(this);
  grpc_call_element* top_elem = grpc_call_stack_element(call_stack, 0);
  GRPC_CALL_LOG_OP(GPR_INFO, top_elem, batch);
  top_elem->filter->start_transport_stream_op_batch(top_elem, batch);
}

void* SubchannelCall::GetParentData() {
  grpc_channel_stack* chanstk = connected_subchannel_->channel_stack();
  return (char*)this + GPR_ROUND_UP_TO_ALIGNMENT_SIZE(sizeof(SubchannelCall)) +
         GPR_ROUND_UP_TO_ALIGNMENT_SIZE(chanstk->call_stack_size);
}

grpc_call_stack* SubchannelCall::GetCallStack() {
  return SUBCHANNEL_CALL_TO_CALL_STACK(this);
}

void SubchannelCall::SetAfterCallStackDestroy(grpc_closure* closure) {
  GPR_ASSERT(after_call_stack_destroy_ == nullptr);
  GPR_ASSERT(closure != nullptr);
  after_call_stack_destroy_ = closure;
}

RefCountedPtr<SubchannelCall> SubchannelCall::Ref() {
  IncrementRefCount();
  return RefCountedPtr<SubchannelCall>(this);
}

RefCountedPtr<SubchannelCall> SubchannelCall::Ref(
    const grpc_core::DebugLocation& location, const char* reason) {
  IncrementRefCount(location, reason);
  return RefCountedPtr<SubchannelCall>(this);
}

void SubchannelCall::Unref() {
  GRPC_CALL_STACK_UNREF(SUBCHANNEL_CALL_TO_CALL_STACK(this), "");
}

void SubchannelCall::Unref(const DebugLocation& location, const char* reason) {
  GRPC_CALL_STACK_UNREF(SUBCHANNEL_CALL_TO_CALL_STACK(this), reason);
}

void SubchannelCall::MaybeInterceptRecvTrailingMetadata(
    grpc_transport_stream_op_batch* batch) {
  // only intercept payloads with recv trailing.
  if (!batch->recv_trailing_metadata) {
    return;
  }
  // only add interceptor is channelz is enabled.
  if (connected_subchannel_->channelz_subchannel() == nullptr) {
    return;
  }
  GRPC_CLOSURE_INIT(&recv_trailing_metadata_ready_, RecvTrailingMetadataReady,
                    this, grpc_schedule_on_exec_ctx);
  // save some state needed for the interception callback.
  GPR_ASSERT(recv_trailing_metadata_ == nullptr);
  recv_trailing_metadata_ =
      batch->payload->recv_trailing_metadata.recv_trailing_metadata;
  original_recv_trailing_metadata_ =
      batch->payload->recv_trailing_metadata.recv_trailing_metadata_ready;
  batch->payload->recv_trailing_metadata.recv_trailing_metadata_ready =
      &recv_trailing_metadata_ready_;
}

namespace {

// Sets *status based on the rest of the parameters.
void GetCallStatus(grpc_status_code* status, grpc_millis deadline,
                   grpc_metadata_batch* md_batch, grpc_error* error) {
  if (error != GRPC_ERROR_NONE) {
    grpc_error_get_status(error, deadline, status, nullptr, nullptr, nullptr);
  } else {
    if (md_batch->idx.named.grpc_status != nullptr) {
      *status = grpc_get_status_code_from_metadata(
          md_batch->idx.named.grpc_status->md);
    } else {
      *status = GRPC_STATUS_UNKNOWN;
    }
  }
  GRPC_ERROR_UNREF(error);
}

}  // namespace

void SubchannelCall::RecvTrailingMetadataReady(void* arg, grpc_error* error) {
  SubchannelCall* call = static_cast<SubchannelCall*>(arg);
  GPR_ASSERT(call->recv_trailing_metadata_ != nullptr);
  grpc_status_code status = GRPC_STATUS_OK;
  GetCallStatus(&status, call->deadline_, call->recv_trailing_metadata_,
                GRPC_ERROR_REF(error));
  channelz::SubchannelNode* channelz_subchannel =
      call->connected_subchannel_->channelz_subchannel();
  GPR_ASSERT(channelz_subchannel != nullptr);
  if (status == GRPC_STATUS_OK) {
    channelz_subchannel->RecordCallSucceeded();
  } else {
    channelz_subchannel->RecordCallFailed();
  }
  GRPC_CLOSURE_RUN(call->original_recv_trailing_metadata_,
                   GRPC_ERROR_REF(error));
}

void SubchannelCall::IncrementRefCount() {
  GRPC_CALL_STACK_REF(SUBCHANNEL_CALL_TO_CALL_STACK(this), "");
}

void SubchannelCall::IncrementRefCount(const grpc_core::DebugLocation& location,
                                       const char* reason) {
  GRPC_CALL_STACK_REF(SUBCHANNEL_CALL_TO_CALL_STACK(this), reason);
}

//
// Subchannel::ConnectedSubchannelStateWatcher
//

class Subchannel::ConnectedSubchannelStateWatcher
    : public InternallyRefCounted<ConnectedSubchannelStateWatcher> {
 public:
  // Must be instantiated while holding c->mu.
  explicit ConnectedSubchannelStateWatcher(Subchannel* c) : subchannel_(c) {
    // Steal subchannel ref for connecting.
    GRPC_SUBCHANNEL_WEAK_REF(subchannel_, "state_watcher");
    GRPC_SUBCHANNEL_WEAK_UNREF(subchannel_, "connecting");
    // Start watching for connectivity state changes.
    // Callback uses initial ref to this.
    GRPC_CLOSURE_INIT(&on_connectivity_changed_, OnConnectivityChanged, this,
                      grpc_schedule_on_exec_ctx);
    c->connected_subchannel_->NotifyOnStateChange(c->pollset_set_,
                                                  &pending_connectivity_state_,
                                                  &on_connectivity_changed_);
    // Start health check if needed.
    grpc_connectivity_state health_state = GRPC_CHANNEL_READY;
    if (c->health_check_service_name_ != nullptr) {
      health_check_client_ = MakeOrphanable<HealthCheckClient>(
          c->health_check_service_name_.get(), c->connected_subchannel_,
          c->pollset_set_, c->channelz_node_);
      GRPC_CLOSURE_INIT(&on_health_changed_, OnHealthChanged, this,
                        grpc_schedule_on_exec_ctx);
      Ref().release();  // Ref for health callback tracked manually.
      health_check_client_->NotifyOnHealthChange(&health_state_,
                                                 &on_health_changed_);
      health_state = GRPC_CHANNEL_CONNECTING;
    }
    // Report initial state.
    c->SetConnectivityStateLocked(GRPC_CHANNEL_READY, GRPC_ERROR_NONE,
                                  "subchannel_connected");
    grpc_connectivity_state_set(&c->state_and_health_tracker_, health_state,
                                GRPC_ERROR_NONE, "subchannel_connected");
  }

  ~ConnectedSubchannelStateWatcher() {
    GRPC_SUBCHANNEL_WEAK_UNREF(subchannel_, "state_watcher");
  }

  // Must be called while holding subchannel_->mu.
  void Orphan() override { health_check_client_.reset(); }

 private:
  static void OnConnectivityChanged(void* arg, grpc_error* error) {
    auto* self = static_cast<ConnectedSubchannelStateWatcher*>(arg);
    Subchannel* c = self->subchannel_;
    {
      MutexLock lock(&c->mu_);
      switch (self->pending_connectivity_state_) {
        case GRPC_CHANNEL_TRANSIENT_FAILURE:
        case GRPC_CHANNEL_SHUTDOWN: {
          if (!c->disconnected_ && c->connected_subchannel_ != nullptr) {
            if (grpc_trace_stream_refcount.enabled()) {
              gpr_log(GPR_INFO,
                      "Connected subchannel %p of subchannel %p has gone into "
                      "%s. Attempting to reconnect.",
                      c->connected_subchannel_.get(), c,
                      grpc_connectivity_state_name(
                          self->pending_connectivity_state_));
            }
            c->connected_subchannel_.reset();
            c->connected_subchannel_watcher_.reset();
            self->last_connectivity_state_ = GRPC_CHANNEL_TRANSIENT_FAILURE;
            c->SetConnectivityStateLocked(GRPC_CHANNEL_TRANSIENT_FAILURE,
                                          GRPC_ERROR_REF(error),
                                          "reflect_child");
            grpc_connectivity_state_set(&c->state_and_health_tracker_,
                                        GRPC_CHANNEL_TRANSIENT_FAILURE,
                                        GRPC_ERROR_REF(error), "reflect_child");
            c->backoff_begun_ = false;
            c->backoff_.Reset();
            c->MaybeStartConnectingLocked();
          } else {
            self->last_connectivity_state_ = GRPC_CHANNEL_SHUTDOWN;
          }
          self->health_check_client_.reset();
          break;
        }
        default: {
          // In principle, this should never happen.  We should not get
          // a callback for READY, because that was the state we started
          // this watch from.  And a connected subchannel should never go
          // from READY to CONNECTING or IDLE.
          self->last_connectivity_state_ = self->pending_connectivity_state_;
          c->SetConnectivityStateLocked(self->pending_connectivity_state_,
                                        GRPC_ERROR_REF(error), "reflect_child");
          if (self->pending_connectivity_state_ != GRPC_CHANNEL_READY) {
            grpc_connectivity_state_set(&c->state_and_health_tracker_,
                                        self->pending_connectivity_state_,
                                        GRPC_ERROR_REF(error), "reflect_child");
          }
          c->connected_subchannel_->NotifyOnStateChange(
              nullptr, &self->pending_connectivity_state_,
              &self->on_connectivity_changed_);
          self = nullptr;  // So we don't unref below.
        }
      }
    }
    // Don't unref until we've released the lock, because this might
    // cause the subchannel (which contains the lock) to be destroyed.
    if (self != nullptr) self->Unref();
  }

  static void OnHealthChanged(void* arg, grpc_error* error) {
    auto* self = static_cast<ConnectedSubchannelStateWatcher*>(arg);
<<<<<<< HEAD
    grpc_subchannel* c = self->subchannel_;
    {
      MutexLock lock(&c->mu);
      if (self->health_state_ != GRPC_CHANNEL_SHUTDOWN) {
        if (self->last_connectivity_state_ == GRPC_CHANNEL_READY) {
          grpc_connectivity_state_set(&c->state_and_health_tracker,
                                      self->health_state_,
                                      GRPC_ERROR_REF(error), "health_changed");
        }
        self->health_check_client_->NotifyOnHealthChange(
            &self->health_state_, &self->on_health_changed_);
        self = nullptr;  // So we don't unref below.
      }
=======
    Subchannel* c = self->subchannel_;
    MutexLock lock(&c->mu_);
    if (self->health_state_ == GRPC_CHANNEL_SHUTDOWN) {
      self->Unref();
      return;
    }
    if (self->last_connectivity_state_ == GRPC_CHANNEL_READY) {
      grpc_connectivity_state_set(&c->state_and_health_tracker_,
                                  self->health_state_, GRPC_ERROR_REF(error),
                                  "health_changed");
>>>>>>> 4286279b
    }
    // Don't unref until we've released the lock, because this might
    // cause the subchannel (which contains the lock) to be destroyed.
    if (self != nullptr) self->Unref();
  }

  Subchannel* subchannel_;
  grpc_closure on_connectivity_changed_;
  grpc_connectivity_state pending_connectivity_state_ = GRPC_CHANNEL_READY;
  grpc_connectivity_state last_connectivity_state_ = GRPC_CHANNEL_READY;
  OrphanablePtr<HealthCheckClient> health_check_client_;
  grpc_closure on_health_changed_;
  grpc_connectivity_state health_state_ = GRPC_CHANNEL_CONNECTING;
};

//
// Subchannel::ExternalStateWatcher
//

struct Subchannel::ExternalStateWatcher {
  ExternalStateWatcher(Subchannel* subchannel, grpc_pollset_set* pollset_set,
                       grpc_closure* notify)
      : subchannel(subchannel), pollset_set(pollset_set), notify(notify) {
    GRPC_SUBCHANNEL_WEAK_REF(subchannel, "external_state_watcher+init");
    GRPC_CLOSURE_INIT(&on_state_changed, OnStateChanged, this,
                      grpc_schedule_on_exec_ctx);
  }

  static void OnStateChanged(void* arg, grpc_error* error) {
    ExternalStateWatcher* w = static_cast<ExternalStateWatcher*>(arg);
    grpc_closure* follow_up = w->notify;
    if (w->pollset_set != nullptr) {
      grpc_pollset_set_del_pollset_set(w->subchannel->pollset_set_,
                                       w->pollset_set);
    }
    gpr_mu_lock(&w->subchannel->mu_);
    if (w->subchannel->external_state_watcher_list_ == w) {
      w->subchannel->external_state_watcher_list_ = w->next;
    }
    if (w->next != nullptr) w->next->prev = w->prev;
    if (w->prev != nullptr) w->prev->next = w->next;
    gpr_mu_unlock(&w->subchannel->mu_);
    GRPC_SUBCHANNEL_WEAK_UNREF(w->subchannel, "external_state_watcher+done");
    Delete(w);
    GRPC_CLOSURE_SCHED(follow_up, GRPC_ERROR_REF(error));
  }

  Subchannel* subchannel;
  grpc_pollset_set* pollset_set;
  grpc_closure* notify;
  grpc_closure on_state_changed;
  ExternalStateWatcher* next = nullptr;
  ExternalStateWatcher* prev = nullptr;
};

//
// Subchannel
//

namespace {

BackOff::Options ParseArgsForBackoffValues(
    const grpc_channel_args* args, grpc_millis* min_connect_timeout_ms) {
  grpc_millis initial_backoff_ms =
      GRPC_SUBCHANNEL_INITIAL_CONNECT_BACKOFF_SECONDS * 1000;
  *min_connect_timeout_ms =
      GRPC_SUBCHANNEL_RECONNECT_MIN_TIMEOUT_SECONDS * 1000;
  grpc_millis max_backoff_ms =
      GRPC_SUBCHANNEL_RECONNECT_MAX_BACKOFF_SECONDS * 1000;
  bool fixed_reconnect_backoff = false;
  if (args != nullptr) {
    for (size_t i = 0; i < args->num_args; i++) {
      if (0 == strcmp(args->args[i].key,
                      "grpc.testing.fixed_reconnect_backoff_ms")) {
        fixed_reconnect_backoff = true;
        initial_backoff_ms = *min_connect_timeout_ms = max_backoff_ms =
            grpc_channel_arg_get_integer(
                &args->args[i],
                {static_cast<int>(initial_backoff_ms), 100, INT_MAX});
      } else if (0 ==
                 strcmp(args->args[i].key, GRPC_ARG_MIN_RECONNECT_BACKOFF_MS)) {
        fixed_reconnect_backoff = false;
        *min_connect_timeout_ms = grpc_channel_arg_get_integer(
            &args->args[i],
            {static_cast<int>(*min_connect_timeout_ms), 100, INT_MAX});
      } else if (0 ==
                 strcmp(args->args[i].key, GRPC_ARG_MAX_RECONNECT_BACKOFF_MS)) {
        fixed_reconnect_backoff = false;
        max_backoff_ms = grpc_channel_arg_get_integer(
            &args->args[i], {static_cast<int>(max_backoff_ms), 100, INT_MAX});
      } else if (0 == strcmp(args->args[i].key,
                             GRPC_ARG_INITIAL_RECONNECT_BACKOFF_MS)) {
        fixed_reconnect_backoff = false;
        initial_backoff_ms = grpc_channel_arg_get_integer(
            &args->args[i],
            {static_cast<int>(initial_backoff_ms), 100, INT_MAX});
      }
    }
  }
  return BackOff::Options()
      .set_initial_backoff(initial_backoff_ms)
      .set_multiplier(fixed_reconnect_backoff
                          ? 1.0
                          : GRPC_SUBCHANNEL_RECONNECT_BACKOFF_MULTIPLIER)
      .set_jitter(fixed_reconnect_backoff ? 0.0
                                          : GRPC_SUBCHANNEL_RECONNECT_JITTER)
      .set_max_backoff(max_backoff_ms);
}

struct HealthCheckParams {
  UniquePtr<char> service_name;

  static void Parse(const grpc_json* field, HealthCheckParams* params) {
    if (strcmp(field->key, "healthCheckConfig") == 0) {
      if (field->type != GRPC_JSON_OBJECT) return;
      for (grpc_json* sub_field = field->child; sub_field != nullptr;
           sub_field = sub_field->next) {
        if (sub_field->key == nullptr) return;
        if (strcmp(sub_field->key, "serviceName") == 0) {
          if (params->service_name != nullptr) return;  // Duplicate.
          if (sub_field->type != GRPC_JSON_STRING) return;
          params->service_name.reset(gpr_strdup(sub_field->value));
        }
      }
    }
  }
};

}  // namespace

Subchannel::Subchannel(SubchannelKey* key, grpc_connector* connector,
                       const grpc_channel_args* args)
    : key_(key),
      connector_(connector),
      backoff_(ParseArgsForBackoffValues(args, &min_connect_timeout_ms_)) {
  GRPC_STATS_INC_CLIENT_SUBCHANNELS_CREATED();
  gpr_atm_no_barrier_store(&ref_pair_, 1 << INTERNAL_REF_BITS);
  grpc_connector_ref(connector_);
  pollset_set_ = grpc_pollset_set_create();
  grpc_resolved_address* addr =
      static_cast<grpc_resolved_address*>(gpr_malloc(sizeof(*addr)));
  GetAddressFromSubchannelAddressArg(args, addr);
  grpc_resolved_address* new_address = nullptr;
  grpc_channel_args* new_args = nullptr;
  if (grpc_proxy_mappers_map_address(addr, args, &new_address, &new_args)) {
    GPR_ASSERT(new_address != nullptr);
    gpr_free(addr);
    addr = new_address;
  }
  static const char* keys_to_remove[] = {GRPC_ARG_SUBCHANNEL_ADDRESS};
  grpc_arg new_arg = CreateSubchannelAddressArg(addr);
  gpr_free(addr);
  args_ = grpc_channel_args_copy_and_add_and_remove(
      new_args != nullptr ? new_args : args, keys_to_remove,
      GPR_ARRAY_SIZE(keys_to_remove), &new_arg, 1);
  gpr_free(new_arg.value.string);
  if (new_args != nullptr) grpc_channel_args_destroy(new_args);
  GRPC_CLOSURE_INIT(&on_connecting_finished_, OnConnectingFinished, this,
                    grpc_schedule_on_exec_ctx);
  grpc_connectivity_state_init(&state_tracker_, GRPC_CHANNEL_IDLE,
                               "subchannel");
  grpc_connectivity_state_init(&state_and_health_tracker_, GRPC_CHANNEL_IDLE,
                               "subchannel");
  gpr_mu_init(&mu_);
  // Check whether we should enable health checking.
  const char* service_config_json = grpc_channel_arg_get_string(
      grpc_channel_args_find(args_, GRPC_ARG_SERVICE_CONFIG));
  if (service_config_json != nullptr) {
    UniquePtr<ServiceConfig> service_config =
        ServiceConfig::Create(service_config_json);
    if (service_config != nullptr) {
      HealthCheckParams params;
      service_config->ParseGlobalParams(HealthCheckParams::Parse, &params);
      health_check_service_name_ = std::move(params.service_name);
    }
  }
  const grpc_arg* arg = grpc_channel_args_find(args_, GRPC_ARG_ENABLE_CHANNELZ);
  const bool channelz_enabled =
      grpc_channel_arg_get_bool(arg, GRPC_ENABLE_CHANNELZ_DEFAULT);
  arg = grpc_channel_args_find(
      args_, GRPC_ARG_MAX_CHANNEL_TRACE_EVENT_MEMORY_PER_NODE);
  const grpc_integer_options options = {
      GRPC_MAX_CHANNEL_TRACE_EVENT_MEMORY_PER_NODE_DEFAULT, 0, INT_MAX};
  size_t channel_tracer_max_memory =
      (size_t)grpc_channel_arg_get_integer(arg, options);
  if (channelz_enabled) {
    channelz_node_ = MakeRefCounted<channelz::SubchannelNode>(
        this, channel_tracer_max_memory);
    channelz_node_->AddTraceEvent(
        channelz::ChannelTrace::Severity::Info,
        grpc_slice_from_static_string("subchannel created"));
  }
}

Subchannel::~Subchannel() {
  if (channelz_node_ != nullptr) {
    channelz_node_->AddTraceEvent(
        channelz::ChannelTrace::Severity::Info,
        grpc_slice_from_static_string("Subchannel destroyed"));
    channelz_node_->MarkSubchannelDestroyed();
  }
  grpc_channel_args_destroy(args_);
  grpc_connectivity_state_destroy(&state_tracker_);
  grpc_connectivity_state_destroy(&state_and_health_tracker_);
  grpc_connector_unref(connector_);
  grpc_pollset_set_destroy(pollset_set_);
  Delete(key_);
  gpr_mu_destroy(&mu_);
}

Subchannel* Subchannel::Create(grpc_connector* connector,
                               const grpc_channel_args* args) {
  SubchannelKey* key = New<SubchannelKey>(args);
  SubchannelPoolInterface* subchannel_pool =
      SubchannelPoolInterface::GetSubchannelPoolFromChannelArgs(args);
  GPR_ASSERT(subchannel_pool != nullptr);
  Subchannel* c = subchannel_pool->FindSubchannel(key);
  if (c != nullptr) {
    Delete(key);
    return c;
  }
  c = New<Subchannel>(key, connector, args);
  // Try to register the subchannel before setting the subchannel pool.
  // Otherwise, in case of a registration race, unreffing c in
  // RegisterSubchannel() will cause c to be tried to be unregistered, while
  // its key maps to a different subchannel.
  Subchannel* registered = subchannel_pool->RegisterSubchannel(key, c);
  if (registered == c) c->subchannel_pool_ = subchannel_pool->Ref();
  return registered;
}

Subchannel* Subchannel::Ref(GRPC_SUBCHANNEL_REF_EXTRA_ARGS) {
  gpr_atm old_refs;
  old_refs = RefMutate((1 << INTERNAL_REF_BITS),
                       0 GRPC_SUBCHANNEL_REF_MUTATE_PURPOSE("STRONG_REF"));
  GPR_ASSERT((old_refs & STRONG_REF_MASK) != 0);
  return this;
}

void Subchannel::Unref(GRPC_SUBCHANNEL_REF_EXTRA_ARGS) {
  gpr_atm old_refs;
  // add a weak ref and subtract a strong ref (atomically)
  old_refs = RefMutate(
      static_cast<gpr_atm>(1) - static_cast<gpr_atm>(1 << INTERNAL_REF_BITS),
      1 GRPC_SUBCHANNEL_REF_MUTATE_PURPOSE("STRONG_UNREF"));
  if ((old_refs & STRONG_REF_MASK) == (1 << INTERNAL_REF_BITS)) {
    Disconnect();
  }
  GRPC_SUBCHANNEL_WEAK_UNREF(this, "strong-unref");
}

Subchannel* Subchannel::WeakRef(GRPC_SUBCHANNEL_REF_EXTRA_ARGS) {
  gpr_atm old_refs;
  old_refs = RefMutate(1, 0 GRPC_SUBCHANNEL_REF_MUTATE_PURPOSE("WEAK_REF"));
  GPR_ASSERT(old_refs != 0);
  return this;
}

namespace {

void subchannel_destroy(void* arg, grpc_error* error) {
  Subchannel* self = static_cast<Subchannel*>(arg);
  Delete(self);
}

}  // namespace

void Subchannel::WeakUnref(GRPC_SUBCHANNEL_REF_EXTRA_ARGS) {
  gpr_atm old_refs;
  old_refs = RefMutate(-static_cast<gpr_atm>(1),
                       1 GRPC_SUBCHANNEL_REF_MUTATE_PURPOSE("WEAK_UNREF"));
  if (old_refs == 1) {
    GRPC_CLOSURE_SCHED(GRPC_CLOSURE_CREATE(subchannel_destroy, this,
                                           grpc_schedule_on_exec_ctx),
                       GRPC_ERROR_NONE);
  }
}

Subchannel* Subchannel::RefFromWeakRef(GRPC_SUBCHANNEL_REF_EXTRA_ARGS) {
  for (;;) {
    gpr_atm old_refs = gpr_atm_acq_load(&ref_pair_);
    if (old_refs >= (1 << INTERNAL_REF_BITS)) {
      gpr_atm new_refs = old_refs + (1 << INTERNAL_REF_BITS);
      if (gpr_atm_rel_cas(&ref_pair_, old_refs, new_refs)) {
        return this;
      }
    } else {
      return nullptr;
    }
  }
}

intptr_t Subchannel::GetChildSocketUuid() {
  if (connected_subchannel_ != nullptr) {
    return connected_subchannel_->socket_uuid();
  } else {
    return 0;
  }
}

const char* Subchannel::GetTargetAddress() {
  const grpc_arg* addr_arg =
      grpc_channel_args_find(args_, GRPC_ARG_SUBCHANNEL_ADDRESS);
  const char* addr_str = grpc_channel_arg_get_string(addr_arg);
  GPR_ASSERT(addr_str != nullptr);  // Should have been set by LB policy.
  return addr_str;
}

RefCountedPtr<ConnectedSubchannel> Subchannel::connected_subchannel() {
  MutexLock lock(&mu_);
  return connected_subchannel_;
}

channelz::SubchannelNode* Subchannel::channelz_node() {
  return channelz_node_.get();
}

grpc_connectivity_state Subchannel::CheckConnectivity(
    grpc_error** error, bool inhibit_health_checking) {
  MutexLock lock(&mu_);
  grpc_connectivity_state_tracker* tracker =
      inhibit_health_checking ? &state_tracker_ : &state_and_health_tracker_;
  grpc_connectivity_state state = grpc_connectivity_state_get(tracker, error);
  return state;
}

void Subchannel::NotifyOnStateChange(grpc_pollset_set* interested_parties,
                                     grpc_connectivity_state* state,
                                     grpc_closure* notify,
                                     bool inhibit_health_checking) {
  grpc_connectivity_state_tracker* tracker =
      inhibit_health_checking ? &state_tracker_ : &state_and_health_tracker_;
  ExternalStateWatcher* w;
  if (state == nullptr) {
    MutexLock lock(&mu_);
    for (w = external_state_watcher_list_; w != nullptr; w = w->next) {
      if (w->notify == notify) {
        grpc_connectivity_state_notify_on_state_change(tracker, nullptr,
                                                       &w->on_state_changed);
      }
    }
  } else {
    w = New<ExternalStateWatcher>(this, interested_parties, notify);
    if (interested_parties != nullptr) {
      grpc_pollset_set_add_pollset_set(pollset_set_, interested_parties);
    }
    MutexLock lock(&mu_);
    if (external_state_watcher_list_ != nullptr) {
      w->next = external_state_watcher_list_;
      w->next->prev = w;
    }
    external_state_watcher_list_ = w;
    grpc_connectivity_state_notify_on_state_change(tracker, state,
                                                   &w->on_state_changed);
    MaybeStartConnectingLocked();
  }
}

void Subchannel::ResetBackoff() {
  MutexLock lock(&mu_);
  backoff_.Reset();
  if (have_retry_alarm_) {
    retry_immediately_ = true;
    grpc_timer_cancel(&retry_alarm_);
  } else {
    backoff_begun_ = false;
    MaybeStartConnectingLocked();
  }
}

grpc_arg Subchannel::CreateSubchannelAddressArg(
    const grpc_resolved_address* addr) {
  return grpc_channel_arg_string_create(
      (char*)GRPC_ARG_SUBCHANNEL_ADDRESS,
      addr->len > 0 ? grpc_sockaddr_to_uri(addr) : gpr_strdup(""));
}

const char* Subchannel::GetUriFromSubchannelAddressArg(
    const grpc_channel_args* args) {
  const grpc_arg* addr_arg =
      grpc_channel_args_find(args, GRPC_ARG_SUBCHANNEL_ADDRESS);
  const char* addr_str = grpc_channel_arg_get_string(addr_arg);
  GPR_ASSERT(addr_str != nullptr);  // Should have been set by LB policy.
  return addr_str;
}

namespace {

void UriToSockaddr(const char* uri_str, grpc_resolved_address* addr) {
  grpc_uri* uri = grpc_uri_parse(uri_str, 0 /* suppress_errors */);
  GPR_ASSERT(uri != nullptr);
  if (!grpc_parse_uri(uri, addr)) memset(addr, 0, sizeof(*addr));
  grpc_uri_destroy(uri);
}

}  // namespace

void Subchannel::GetAddressFromSubchannelAddressArg(
    const grpc_channel_args* args, grpc_resolved_address* addr) {
  const char* addr_uri_str = GetUriFromSubchannelAddressArg(args);
  memset(addr, 0, sizeof(*addr));
  if (*addr_uri_str != '\0') {
    UriToSockaddr(addr_uri_str, addr);
  }
}

namespace {

// Returns a string indicating the subchannel's connectivity state change to
// \a state.
const char* SubchannelConnectivityStateChangeString(
    grpc_connectivity_state state) {
  switch (state) {
    case GRPC_CHANNEL_IDLE:
      return "Subchannel state change to IDLE";
    case GRPC_CHANNEL_CONNECTING:
      return "Subchannel state change to CONNECTING";
    case GRPC_CHANNEL_READY:
      return "Subchannel state change to READY";
    case GRPC_CHANNEL_TRANSIENT_FAILURE:
      return "Subchannel state change to TRANSIENT_FAILURE";
    case GRPC_CHANNEL_SHUTDOWN:
      return "Subchannel state change to SHUTDOWN";
  }
  GPR_UNREACHABLE_CODE(return "UNKNOWN");
}

}  // namespace

void Subchannel::SetConnectivityStateLocked(grpc_connectivity_state state,
                                            grpc_error* error,
                                            const char* reason) {
  if (channelz_node_ != nullptr) {
    channelz_node_->AddTraceEvent(
        channelz::ChannelTrace::Severity::Info,
        grpc_slice_from_static_string(
            SubchannelConnectivityStateChangeString(state)));
  }
  grpc_connectivity_state_set(&state_tracker_, state, error, reason);
}

void Subchannel::MaybeStartConnectingLocked() {
  if (disconnected_) {
    // Don't try to connect if we're already disconnected.
    return;
  }
  if (connecting_) {
    // Already connecting: don't restart.
    return;
  }
  if (connected_subchannel_ != nullptr) {
    // Already connected: don't restart.
    return;
  }
  if (!grpc_connectivity_state_has_watchers(&state_tracker_) &&
      !grpc_connectivity_state_has_watchers(&state_and_health_tracker_)) {
    // Nobody is interested in connecting: so don't just yet.
    return;
  }
  connecting_ = true;
  GRPC_SUBCHANNEL_WEAK_REF(this, "connecting");
  if (!backoff_begun_) {
    backoff_begun_ = true;
    ContinueConnectingLocked();
  } else {
    GPR_ASSERT(!have_retry_alarm_);
    have_retry_alarm_ = true;
    const grpc_millis time_til_next =
        next_attempt_deadline_ - ExecCtx::Get()->Now();
    if (time_til_next <= 0) {
      gpr_log(GPR_INFO, "Subchannel %p: Retry immediately", this);
    } else {
      gpr_log(GPR_INFO, "Subchannel %p: Retry in %" PRId64 " milliseconds",
              this, time_til_next);
    }
    GRPC_CLOSURE_INIT(&on_retry_alarm_, OnRetryAlarm, this,
                      grpc_schedule_on_exec_ctx);
    grpc_timer_init(&retry_alarm_, next_attempt_deadline_, &on_retry_alarm_);
  }
}

void Subchannel::OnRetryAlarm(void* arg, grpc_error* error) {
  Subchannel* c = static_cast<Subchannel*>(arg);
  gpr_mu_lock(&c->mu_);
  c->have_retry_alarm_ = false;
  if (c->disconnected_) {
    error = GRPC_ERROR_CREATE_REFERENCING_FROM_STATIC_STRING("Disconnected",
                                                             &error, 1);
  } else if (c->retry_immediately_) {
    c->retry_immediately_ = false;
    error = GRPC_ERROR_NONE;
  } else {
    GRPC_ERROR_REF(error);
  }
  if (error == GRPC_ERROR_NONE) {
    gpr_log(GPR_INFO, "Failed to connect to channel, retrying");
    c->ContinueConnectingLocked();
    gpr_mu_unlock(&c->mu_);
  } else {
    gpr_mu_unlock(&c->mu_);
    GRPC_SUBCHANNEL_WEAK_UNREF(c, "connecting");
  }
  GRPC_ERROR_UNREF(error);
}

void Subchannel::ContinueConnectingLocked() {
  grpc_connect_in_args args;
  args.interested_parties = pollset_set_;
  const grpc_millis min_deadline =
      min_connect_timeout_ms_ + ExecCtx::Get()->Now();
  next_attempt_deadline_ = backoff_.NextAttemptTime();
  args.deadline = std::max(next_attempt_deadline_, min_deadline);
  args.channel_args = args_;
  SetConnectivityStateLocked(GRPC_CHANNEL_CONNECTING, GRPC_ERROR_NONE,
                             "connecting");
  grpc_connectivity_state_set(&state_and_health_tracker_,
                              GRPC_CHANNEL_CONNECTING, GRPC_ERROR_NONE,
                              "connecting");
  grpc_connector_connect(connector_, &args, &connecting_result_,
                         &on_connecting_finished_);
}

void Subchannel::OnConnectingFinished(void* arg, grpc_error* error) {
  auto* c = static_cast<Subchannel*>(arg);
  grpc_channel_args* delete_channel_args = c->connecting_result_.channel_args;
  GRPC_SUBCHANNEL_WEAK_REF(c, "on_connecting_finished");
  gpr_mu_lock(&c->mu_);
  c->connecting_ = false;
  if (c->connecting_result_.transport != nullptr &&
      c->PublishTransportLocked()) {
    // Do nothing, transport was published.
  } else if (c->disconnected_) {
    GRPC_SUBCHANNEL_WEAK_UNREF(c, "connecting");
  } else {
    c->SetConnectivityStateLocked(
        GRPC_CHANNEL_TRANSIENT_FAILURE,
        grpc_error_set_int(GRPC_ERROR_CREATE_REFERENCING_FROM_STATIC_STRING(
                               "Connect Failed", &error, 1),
                           GRPC_ERROR_INT_GRPC_STATUS, GRPC_STATUS_UNAVAILABLE),
        "connect_failed");
    grpc_connectivity_state_set(
        &c->state_and_health_tracker_, GRPC_CHANNEL_TRANSIENT_FAILURE,
        grpc_error_set_int(GRPC_ERROR_CREATE_REFERENCING_FROM_STATIC_STRING(
                               "Connect Failed", &error, 1),
                           GRPC_ERROR_INT_GRPC_STATUS, GRPC_STATUS_UNAVAILABLE),
        "connect_failed");

    const char* errmsg = grpc_error_string(error);
    gpr_log(GPR_INFO, "Connect failed: %s", errmsg);

    c->MaybeStartConnectingLocked();
    GRPC_SUBCHANNEL_WEAK_UNREF(c, "connecting");
  }
  gpr_mu_unlock(&c->mu_);
  GRPC_SUBCHANNEL_WEAK_UNREF(c, "on_connecting_finished");
  grpc_channel_args_destroy(delete_channel_args);
}

namespace {

void ConnectionDestroy(void* arg, grpc_error* error) {
  grpc_channel_stack* stk = static_cast<grpc_channel_stack*>(arg);
  grpc_channel_stack_destroy(stk);
  gpr_free(stk);
}

}  // namespace

bool Subchannel::PublishTransportLocked() {
  // Construct channel stack.
  grpc_channel_stack_builder* builder = grpc_channel_stack_builder_create();
  grpc_channel_stack_builder_set_channel_arguments(
      builder, connecting_result_.channel_args);
  grpc_channel_stack_builder_set_transport(builder,
                                           connecting_result_.transport);
  if (!grpc_channel_init_create_stack(builder, GRPC_CLIENT_SUBCHANNEL)) {
    grpc_channel_stack_builder_destroy(builder);
    return false;
  }
  grpc_channel_stack* stk;
  grpc_error* error = grpc_channel_stack_builder_finish(
      builder, 0, 1, ConnectionDestroy, nullptr,
      reinterpret_cast<void**>(&stk));
  if (error != GRPC_ERROR_NONE) {
    grpc_transport_destroy(connecting_result_.transport);
    gpr_log(GPR_ERROR, "error initializing subchannel stack: %s",
            grpc_error_string(error));
    GRPC_ERROR_UNREF(error);
    return false;
  }
  intptr_t socket_uuid = connecting_result_.socket_uuid;
  memset(&connecting_result_, 0, sizeof(connecting_result_));
  if (disconnected_) {
    grpc_channel_stack_destroy(stk);
    gpr_free(stk);
    return false;
  }
  // Publish.
  connected_subchannel_.reset(
      New<ConnectedSubchannel>(stk, args_, channelz_node_, socket_uuid));
  gpr_log(GPR_INFO, "New connected subchannel at %p for subchannel %p",
          connected_subchannel_.get(), this);
  // Instantiate state watcher.  Will clean itself up.
  connected_subchannel_watcher_ =
      MakeOrphanable<ConnectedSubchannelStateWatcher>(this);
  return true;
}

void Subchannel::Disconnect() {
  // The subchannel_pool is only used once here in this subchannel, so the
  // access can be outside of the lock.
  if (subchannel_pool_ != nullptr) {
    subchannel_pool_->UnregisterSubchannel(key_);
    subchannel_pool_.reset();
  }
  MutexLock lock(&mu_);
  GPR_ASSERT(!disconnected_);
  disconnected_ = true;
  grpc_connector_shutdown(connector_, GRPC_ERROR_CREATE_FROM_STATIC_STRING(
                                          "Subchannel disconnected"));
  connected_subchannel_.reset();
  connected_subchannel_watcher_.reset();
}

gpr_atm Subchannel::RefMutate(
    gpr_atm delta, int barrier GRPC_SUBCHANNEL_REF_MUTATE_EXTRA_ARGS) {
  gpr_atm old_val = barrier ? gpr_atm_full_fetch_add(&ref_pair_, delta)
                            : gpr_atm_no_barrier_fetch_add(&ref_pair_, delta);
#ifndef NDEBUG
  if (grpc_trace_stream_refcount.enabled()) {
    gpr_log(file, line, GPR_LOG_SEVERITY_DEBUG,
            "SUBCHANNEL: %p %12s 0x%" PRIxPTR " -> 0x%" PRIxPTR " [%s]", this,
            purpose, old_val, old_val + delta, reason);
  }
#endif
  return old_val;
}

}  // namespace grpc_core<|MERGE_RESOLUTION|>--- conflicted
+++ resolved
@@ -404,13 +404,12 @@
 
   static void OnHealthChanged(void* arg, grpc_error* error) {
     auto* self = static_cast<ConnectedSubchannelStateWatcher*>(arg);
-<<<<<<< HEAD
-    grpc_subchannel* c = self->subchannel_;
+    Subchannel* c = self->subchannel_;
     {
-      MutexLock lock(&c->mu);
+      MutexLock lock(&c->mu_);
       if (self->health_state_ != GRPC_CHANNEL_SHUTDOWN) {
         if (self->last_connectivity_state_ == GRPC_CHANNEL_READY) {
-          grpc_connectivity_state_set(&c->state_and_health_tracker,
+          grpc_connectivity_state_set(&c->state_and_health_tracker_,
                                       self->health_state_,
                                       GRPC_ERROR_REF(error), "health_changed");
         }
@@ -418,18 +417,6 @@
             &self->health_state_, &self->on_health_changed_);
         self = nullptr;  // So we don't unref below.
       }
-=======
-    Subchannel* c = self->subchannel_;
-    MutexLock lock(&c->mu_);
-    if (self->health_state_ == GRPC_CHANNEL_SHUTDOWN) {
-      self->Unref();
-      return;
-    }
-    if (self->last_connectivity_state_ == GRPC_CHANNEL_READY) {
-      grpc_connectivity_state_set(&c->state_and_health_tracker_,
-                                  self->health_state_, GRPC_ERROR_REF(error),
-                                  "health_changed");
->>>>>>> 4286279b
     }
     // Don't unref until we've released the lock, because this might
     // cause the subchannel (which contains the lock) to be destroyed.
