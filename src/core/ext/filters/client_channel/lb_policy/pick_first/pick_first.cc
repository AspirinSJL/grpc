--- conflicted
+++ resolved
@@ -306,21 +306,12 @@
         grpc_lb_subchannel_list_ref_for_connectivity_watch(
             subchannel_list, "connectivity_watch+replace_selected");
         grpc_lb_subchannel_data_start_connectivity_watch(exec_ctx, sd);
-<<<<<<< HEAD
-        if (p->selected->connected_subchannel != NULL) {
-=======
-        if (p->subchannel_list != nullptr) {
-          grpc_lb_subchannel_list_shutdown_and_unref(
-              exec_ctx, p->subchannel_list, "pf_update_includes_selected");
-        }
-        p->subchannel_list = subchannel_list;
         if (p->selected->connected_subchannel != nullptr) {
->>>>>>> 1a4957f4
           sd->connected_subchannel = GRPC_CONNECTED_SUBCHANNEL_REF(
               p->selected->connected_subchannel, "pf_update_includes_selected");
         }
         p->selected = sd;
-        if (p->subchannel_list != NULL) {
+        if (p->subchannel_list != nullptr) {
           grpc_lb_subchannel_list_shutdown_and_unref(
               exec_ctx, p->subchannel_list, "pf_update_includes_selected");
         }
@@ -490,35 +481,6 @@
         GRPC_CLOSURE_SCHED(exec_ctx, pp->on_complete, GRPC_ERROR_NONE);
         gpr_free(pp);
       }
-<<<<<<< HEAD
-      case GRPC_CHANNEL_TRANSIENT_FAILURE: {
-        do {
-          sd->subchannel_list->checking_subchannel =
-              (sd->subchannel_list->checking_subchannel + 1) %
-              sd->subchannel_list->num_subchannels;
-          sd = &sd->subchannel_list
-                    ->subchannels[sd->subchannel_list->checking_subchannel];
-        } while (sd->subchannel == NULL);
-        // Case 1: Only set state to TRANSIENT_FAILURE if we've tried
-        // all subchannels.
-        if (sd->subchannel_list->checking_subchannel == 0 &&
-            sd->subchannel_list == p->subchannel_list) {
-          grpc_connectivity_state_set(
-              exec_ctx, &p->state_tracker, GRPC_CHANNEL_TRANSIENT_FAILURE,
-              GRPC_ERROR_REF(error), "connecting_transient_failure");
-          grpc_lb_policy_try_reresolve(
-              exec_ctx, &p->base, &grpc_lb_pick_first_trace, GRPC_ERROR_NONE);
-        }
-        sd->curr_connectivity_state =
-            grpc_subchannel_check_connectivity(sd->subchannel, &error);
-        GRPC_ERROR_UNREF(error);
-        if (sd->curr_connectivity_state == GRPC_CHANNEL_TRANSIENT_FAILURE) {
-          // Reuses the connectivity refs from the previous watch.
-          grpc_lb_subchannel_data_start_connectivity_watch(exec_ctx, sd);
-          return;
-        }
-        break;  // Go back to top of loop.
-=======
       // Renew notification.
       grpc_lb_subchannel_data_start_connectivity_watch(exec_ctx, sd);
       break;
@@ -539,7 +501,8 @@
         grpc_connectivity_state_set(
             exec_ctx, &p->state_tracker, GRPC_CHANNEL_TRANSIENT_FAILURE,
             GRPC_ERROR_REF(error), "connecting_transient_failure");
->>>>>>> 1a4957f4
+        grpc_lb_policy_try_reresolve(
+            exec_ctx, &p->base, &grpc_lb_pick_first_trace, GRPC_ERROR_NONE);
       }
       // Reuses the connectivity refs from the previous watch.
       grpc_lb_subchannel_data_start_connectivity_watch(exec_ctx, sd);
@@ -553,42 +516,6 @@
             exec_ctx, &p->state_tracker, GRPC_CHANNEL_CONNECTING,
             GRPC_ERROR_REF(error), "connecting_changed");
       }
-<<<<<<< HEAD
-      case GRPC_CHANNEL_SHUTDOWN: {
-        grpc_lb_subchannel_data_unref_subchannel(exec_ctx, sd,
-                                                 "pf_candidate_shutdown");
-        // Advance to next subchannel and check its state.
-        grpc_lb_subchannel_data* original_sd = sd;
-        do {
-          sd->subchannel_list->checking_subchannel =
-              (sd->subchannel_list->checking_subchannel + 1) %
-              sd->subchannel_list->num_subchannels;
-          sd = &sd->subchannel_list
-                    ->subchannels[sd->subchannel_list->checking_subchannel];
-        } while (sd->subchannel == NULL && sd != original_sd);
-        if (sd == original_sd) {
-          grpc_lb_subchannel_list_unref_for_connectivity_watch(
-              exec_ctx, sd->subchannel_list, "pf_candidate_shutdown");
-          grpc_lb_policy_try_reresolve(
-              exec_ctx, &p->base, &grpc_lb_pick_first_trace, GRPC_ERROR_NONE);
-          if (sd->subchannel_list == p->subchannel_list) {
-            grpc_connectivity_state_set(
-                exec_ctx, &p->state_tracker, GRPC_CHANNEL_TRANSIENT_FAILURE,
-                GRPC_ERROR_REF(error), "exhausted_subchannels");
-          }
-          return;
-        }
-        sd->curr_connectivity_state =
-            grpc_subchannel_check_connectivity(sd->subchannel, &error);
-        GRPC_ERROR_UNREF(error);
-        if (sd->curr_connectivity_state == GRPC_CHANNEL_TRANSIENT_FAILURE) {
-          // Reuses the connectivity refs from the previous watch.
-          grpc_lb_subchannel_data_start_connectivity_watch(exec_ctx, sd);
-          return;
-        }
-        // For any other state, go back to top of loop.
-        // We will reuse the connectivity refs from the previous watch.
-=======
       // Renew notification.
       grpc_lb_subchannel_data_start_connectivity_watch(exec_ctx, sd);
       break;
@@ -609,16 +536,14 @@
       if (sd == original_sd) {
         grpc_lb_subchannel_list_unref_for_connectivity_watch(
             exec_ctx, sd->subchannel_list, "pf_candidate_shutdown");
-        shutdown_locked(exec_ctx, p,
-                        GRPC_ERROR_CREATE_REFERENCING_FROM_STATIC_STRING(
-                            "Pick first exhausted channels", &error, 1));
+        grpc_lb_policy_try_reresolve(
+            exec_ctx, &p->base, &grpc_lb_pick_first_trace, GRPC_ERROR_NONE);
+        if (sd->subchannel_list == p->subchannel_list) {
+          grpc_connectivity_state_set(
+              exec_ctx, &p->state_tracker, GRPC_CHANNEL_TRANSIENT_FAILURE,
+              GRPC_ERROR_REF(error), "exhausted_subchannels");
+        }
         break;
-      }
-      if (sd->subchannel_list == p->subchannel_list) {
-        grpc_connectivity_state_set(exec_ctx, &p->state_tracker,
-                                    GRPC_CHANNEL_TRANSIENT_FAILURE,
-                                    GRPC_ERROR_REF(error), "subchannel_failed");
->>>>>>> 1a4957f4
       }
       // Reuses the connectivity refs from the previous watch.
       grpc_lb_subchannel_data_start_connectivity_watch(exec_ctx, sd);
