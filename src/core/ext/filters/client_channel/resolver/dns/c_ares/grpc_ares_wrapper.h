/*
 *
 * Copyright 2016 gRPC authors.
 *
 * Licensed under the Apache License, Version 2.0 (the "License");
 * you may not use this file except in compliance with the License.
 * You may obtain a copy of the License at
 *
 *     http://www.apache.org/licenses/LICENSE-2.0
 *
 * Unless required by applicable law or agreed to in writing, software
 * distributed under the License is distributed on an "AS IS" BASIS,
 * WITHOUT WARRANTIES OR CONDITIONS OF ANY KIND, either express or implied.
 * See the License for the specific language governing permissions and
 * limitations under the License.
 *
 */

#ifndef GRPC_CORE_EXT_FILTERS_CLIENT_CHANNEL_RESOLVER_DNS_C_ARES_GRPC_ARES_WRAPPER_H
#define GRPC_CORE_EXT_FILTERS_CLIENT_CHANNEL_RESOLVER_DNS_C_ARES_GRPC_ARES_WRAPPER_H

#include "src/core/ext/filters/client_channel/lb_policy_factory.h"
#include "src/core/lib/iomgr/exec_ctx.h"
#include "src/core/lib/iomgr/iomgr.h"
#include "src/core/lib/iomgr/polling_entity.h"
#include "src/core/lib/iomgr/resolve_address.h"

#ifdef __cplusplus
extern "C" {
#endif

typedef struct grpc_ares_request grpc_ares_request;

/* Asynchronously resolve \a name. Use \a default_port if a port isn't
   designated in \a name, otherwise use the port in \a name. grpc_ares_init()
   must be called at least once before this function. \a on_done may be
   called directly in this function without being scheduled with \a exec_ctx,
   so it must not try to acquire locks that are being held by the caller. */
<<<<<<< HEAD
extern void (*grpc_resolve_address_ares)(const char *name,
                                         const char *default_port,
                                         grpc_pollset_set *interested_parties,
                                         grpc_closure *on_done,
                                         grpc_resolved_addresses **addresses);
=======
extern void (*grpc_resolve_address_ares)(grpc_exec_ctx* exec_ctx,
                                         const char* name,
                                         const char* default_port,
                                         grpc_pollset_set* interested_parties,
                                         grpc_closure* on_done,
                                         grpc_resolved_addresses** addresses);
>>>>>>> d9da7387

/* Asynchronously resolve \a name. It will try to resolve grpclb SRV records in
  addition to the normal address records. For normal address records, it uses
  \a default_port if a port isn't designated in \a name, otherwise it uses the
  port in \a name. grpc_ares_init() must be called at least once before this
  function. \a on_done may be called directly in this function without being
  scheduled with \a exec_ctx, so it must not try to acquire locks that are
  being held by the caller. */
<<<<<<< HEAD
extern grpc_ares_request *(*grpc_dns_lookup_ares)(
    const char *dns_server, const char *name, const char *default_port,
    grpc_pollset_set *interested_parties, grpc_closure *on_done,
    grpc_lb_addresses **addresses, bool check_grpclb,
    char **service_config_json);

/* Cancel the pending grpc_ares_request \a request */
void grpc_cancel_ares_request(grpc_ares_request *request);
=======
extern grpc_ares_request* (*grpc_dns_lookup_ares)(
    grpc_exec_ctx* exec_ctx, const char* dns_server, const char* name,
    const char* default_port, grpc_pollset_set* interested_parties,
    grpc_closure* on_done, grpc_lb_addresses** addresses, bool check_grpclb,
    char** service_config_json);

/* Cancel the pending grpc_ares_request \a request */
void grpc_cancel_ares_request(grpc_exec_ctx* exec_ctx,
                              grpc_ares_request* request);
>>>>>>> d9da7387

/* Initialize gRPC ares wrapper. Must be called at least once before
   grpc_resolve_address_ares(). */
grpc_error* grpc_ares_init(void);

/* Uninitialized gRPC ares wrapper. If there was more than one previous call to
   grpc_ares_init(), this function uninitializes the gRPC ares wrapper only if
   it has been called the same number of times as grpc_ares_init(). */
void grpc_ares_cleanup(void);

#ifdef __cplusplus
}
#endif

#endif /* GRPC_CORE_EXT_FILTERS_CLIENT_CHANNEL_RESOLVER_DNS_C_ARES_GRPC_ARES_WRAPPER_H \
        */<|MERGE_RESOLUTION|>--- conflicted
+++ resolved
@@ -36,20 +36,11 @@
    must be called at least once before this function. \a on_done may be
    called directly in this function without being scheduled with \a exec_ctx,
    so it must not try to acquire locks that are being held by the caller. */
-<<<<<<< HEAD
-extern void (*grpc_resolve_address_ares)(const char *name,
-                                         const char *default_port,
-                                         grpc_pollset_set *interested_parties,
-                                         grpc_closure *on_done,
-                                         grpc_resolved_addresses **addresses);
-=======
-extern void (*grpc_resolve_address_ares)(grpc_exec_ctx* exec_ctx,
-                                         const char* name,
+extern void (*grpc_resolve_address_ares)(const char* name,
                                          const char* default_port,
                                          grpc_pollset_set* interested_parties,
                                          grpc_closure* on_done,
                                          grpc_resolved_addresses** addresses);
->>>>>>> d9da7387
 
 /* Asynchronously resolve \a name. It will try to resolve grpclb SRV records in
   addition to the normal address records. For normal address records, it uses
@@ -58,26 +49,14 @@
   function. \a on_done may be called directly in this function without being
   scheduled with \a exec_ctx, so it must not try to acquire locks that are
   being held by the caller. */
-<<<<<<< HEAD
-extern grpc_ares_request *(*grpc_dns_lookup_ares)(
-    const char *dns_server, const char *name, const char *default_port,
-    grpc_pollset_set *interested_parties, grpc_closure *on_done,
-    grpc_lb_addresses **addresses, bool check_grpclb,
-    char **service_config_json);
-
-/* Cancel the pending grpc_ares_request \a request */
-void grpc_cancel_ares_request(grpc_ares_request *request);
-=======
 extern grpc_ares_request* (*grpc_dns_lookup_ares)(
-    grpc_exec_ctx* exec_ctx, const char* dns_server, const char* name,
-    const char* default_port, grpc_pollset_set* interested_parties,
-    grpc_closure* on_done, grpc_lb_addresses** addresses, bool check_grpclb,
+    const char* dns_server, const char* name, const char* default_port,
+    grpc_pollset_set* interested_parties, grpc_closure* on_done,
+    grpc_lb_addresses** addresses, bool check_grpclb,
     char** service_config_json);
 
 /* Cancel the pending grpc_ares_request \a request */
-void grpc_cancel_ares_request(grpc_exec_ctx* exec_ctx,
-                              grpc_ares_request* request);
->>>>>>> d9da7387
+void grpc_cancel_ares_request(grpc_ares_request* request);
 
 /* Initialize gRPC ares wrapper. Must be called at least once before
    grpc_resolve_address_ares(). */
