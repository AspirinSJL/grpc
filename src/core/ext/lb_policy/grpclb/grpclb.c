/*
 *
 * Copyright 2016, Google Inc.
 * All rights reserved.
 *
 * Redistribution and use in source and binary forms, with or without
 * modification, are permitted provided that the following conditions are
 * met:
 *
 *     * Redistributions of source code must retain the above copyright
 * notice, this list of conditions and the following disclaimer.
 *     * Redistributions in binary form must reproduce the above
 * copyright notice, this list of conditions and the following disclaimer
 * in the documentation and/or other materials provided with the
 * distribution.
 *     * Neither the name of Google Inc. nor the names of its
 * contributors may be used to endorse or promote products derived from
 * this software without specific prior written permission.
 *
 * THIS SOFTWARE IS PROVIDED BY THE COPYRIGHT HOLDERS AND CONTRIBUTORS
 * "AS IS" AND ANY EXPRESS OR IMPLIED WARRANTIES, INCLUDING, BUT NOT
 * LIMITED TO, THE IMPLIED WARRANTIES OF MERCHANTABILITY AND FITNESS FOR
 * A PARTICULAR PURPOSE ARE DISCLAIMED. IN NO EVENT SHALL THE COPYRIGHT
 * OWNER OR CONTRIBUTORS BE LIABLE FOR ANY DIRECT, INDIRECT, INCIDENTAL,
 * SPECIAL, EXEMPLARY, OR CONSEQUENTIAL DAMAGES (INCLUDING, BUT NOT
 * LIMITED TO, PROCUREMENT OF SUBSTITUTE GOODS OR SERVICES; LOSS OF USE,
 * DATA, OR PROFITS; OR BUSINESS INTERRUPTION) HOWEVER CAUSED AND ON ANY
 * THEORY OF LIABILITY, WHETHER IN CONTRACT, STRICT LIABILITY, OR TORT
 * (INCLUDING NEGLIGENCE OR OTHERWISE) ARISING IN ANY WAY OUT OF THE USE
 * OF THIS SOFTWARE, EVEN IF ADVISED OF THE POSSIBILITY OF SUCH DAMAGE.
 *
 */

/** Implementation of the gRPC LB policy.
 *
 * This policy takes as input a set of resolved addresses {a1..an} for which the
 * LB set was set (it's the resolver's responsibility to ensure this). That is
 * to say, {a1..an} represent a collection of LB servers.
 *
 * An internal channel (\a glb_lb_policy.lb_channel) is created over {a1..an}.
 * This channel behaves just like a regular channel. In particular, the
 * constructed URI over the addresses a1..an will use the default pick first
 * policy to select from this list of LB server backends.
 *
 * The first time the policy gets a request for a pick, a ping, or to exit the
 * idle state, \a query_for_backends() is called. It creates an instance of \a
 * lb_client_data, an internal struct meant to contain the data associated with
 * the internal communication with the LB server. This instance is created via
 * \a lb_client_data_create(). There, the call over lb_channel to pick-first
 * from {a1..an} is created, the \a LoadBalancingRequest message is assembled
 * and all necessary callbacks for the progress of the internal call configured.
 *
 * Back in \a query_for_backends(), the internal *streaming* call to the LB
 * server (whichever address from {a1..an} pick-first chose) is kicked off.
 * It'll progress over the callbacks configured in \a lb_client_data_create()
 * (see the field docstrings of \a lb_client_data for more details).
 *
 * If the call fails with UNIMPLEMENTED, the original call will also fail.
 * There's a misconfiguration somewhere: at least one of {a1..an} isn't a LB
 * server, which contradicts the LB bit being set. If the internal call times
 * out, the usual behavior of pick-first applies, continuing to pick from the
 * list {a1..an}.
 *
 * Upon sucesss, a \a LoadBalancingResponse is expected in \a res_recv_cb. An
 * invalid one results in the termination of the streaming call. A new streaming
 * call should be created if possible, failing the original call otherwise.
 * For a valid \a LoadBalancingResponse, the server list of actual backends is
 * extracted. A Round Robin policy will be created from this list. There are two
 * possible scenarios:
 *
 * 1. This is the first server list received. There was no previous instance of
 *    the Round Robin policy. \a rr_handover() will instantiate the RR policy
 *    and perform all the pending operations over it.
 * 2. There's already a RR policy instance active. We need to introduce the new
 *    one build from the new serverlist, but taking care not to disrupt the
 *    operations in progress over the old RR instance. This is done by
 *    decreasing the reference count on the old policy. The moment no more
 *    references are held on the old RR policy, it'll be destroyed and \a
 *    glb_rr_connectivity_changed notified with a \a GRPC_CHANNEL_SHUTDOWN
 *    state. At this point we can transition to a new RR instance safely, which
 *    is done once again via \a rr_handover().
 *
 *
 * Once a RR policy instance is in place (and getting updated as described),
 * calls to for a pick, a ping or a cancellation will be serviced right away by
 * forwarding them to the RR instance. Any time there's no RR policy available
 * (ie, right after the creation of the gRPCLB policy, if an empty serverlist
 * is received, etc), pick/ping requests are added to a list of pending
 * picks/pings to be flushed and serviced as part of \a rr_handover() the moment
 * the RR policy instance becomes available.
 *
 * \see https://github.com/grpc/grpc/blob/master/doc/load-balancing.md for the
 * high level design and details. */

/* TODO(dgq):
 * - Implement LB service forwarding (point 2c. in the doc's diagram).
 */

#include <errno.h>

#include <string.h>

#include <grpc/byte_buffer_reader.h>
#include <grpc/grpc.h>
#include <grpc/support/alloc.h>
#include <grpc/support/host_port.h>
#include <grpc/support/string_util.h>
#include <grpc/support/time.h>

#include "src/core/ext/client_config/client_channel_factory.h"
#include "src/core/ext/client_config/lb_policy_factory.h"
#include "src/core/ext/client_config/lb_policy_registry.h"
#include "src/core/ext/client_config/parse_address.h"
#include "src/core/ext/lb_policy/grpclb/grpclb.h"
#include "src/core/ext/lb_policy/grpclb/load_balancer_api.h"
#include "src/core/lib/iomgr/sockaddr.h"
#include "src/core/lib/iomgr/sockaddr_utils.h"
#include "src/core/lib/support/string.h"
#include "src/core/lib/surface/call.h"
#include "src/core/lib/surface/channel.h"
#include "src/core/lib/transport/static_metadata.h"

int grpc_lb_glb_trace = 0;

/* add lb_token of selected subchannel (address) to the call's initial
 * metadata */
static void initial_metadata_add_lb_token(
    grpc_metadata_batch *initial_metadata,
    grpc_linked_mdelem *lb_token_mdelem_storage, grpc_mdelem *lb_token) {
  GPR_ASSERT(lb_token_mdelem_storage != NULL);
  GPR_ASSERT(lb_token != NULL);
  grpc_metadata_batch_add_tail(initial_metadata, lb_token_mdelem_storage,
                               lb_token);
}

typedef struct wrapped_rr_closure_arg {
  /* the original closure. Usually a on_complete/notify cb for pick() and ping()
   * calls against the internal RR instance, respectively. */
  grpc_closure *wrapped_closure;

  /* the pick's initial metadata, kept in order to append the LB token for the
   * pick */
  grpc_metadata_batch *initial_metadata;

  /* the picked target, used to determine which LB token to add to the pick's
   * initial metadata */
  grpc_connected_subchannel **target;

  /* the LB token associated with the pick */
  grpc_mdelem *lb_token;

  /* storage for the lb token initial metadata mdelem */
  grpc_linked_mdelem *lb_token_mdelem_storage;

  /* The RR instance related to the closure */
  grpc_lb_policy *rr_policy;

  /* when not NULL, represents a pending_{pick,ping} node to be freed upon
   * closure execution */
  void *owning_pending_node; /* to be freed if not NULL */
} wrapped_rr_closure_arg;

/* The \a on_complete closure passed as part of the pick requires keeping a
 * reference to its associated round robin instance. We wrap this closure in
 * order to unref the round robin instance upon its invocation */
static void wrapped_rr_closure(grpc_exec_ctx *exec_ctx, void *arg,
                               grpc_error *error) {
  wrapped_rr_closure_arg *wc_arg = arg;
  if (wc_arg->rr_policy != NULL) {
    if (grpc_lb_glb_trace) {
      gpr_log(GPR_INFO, "Unreffing RR (0x%" PRIxPTR ")",
              (intptr_t)wc_arg->rr_policy);
    }
    GRPC_LB_POLICY_UNREF(exec_ctx, wc_arg->rr_policy, "wrapped_rr_closure");

    /* if target is NULL, no pick has been made by the RR policy (eg, all
     * addresses failed to connect). There won't be any user_data/token
     * available */
    if (wc_arg->target != NULL) {
      initial_metadata_add_lb_token(wc_arg->initial_metadata,
                                    wc_arg->lb_token_mdelem_storage,
                                    GRPC_MDELEM_REF(wc_arg->lb_token));
    }
  }
  GPR_ASSERT(wc_arg->wrapped_closure != NULL);

  grpc_exec_ctx_sched(exec_ctx, wc_arg->wrapped_closure, GRPC_ERROR_REF(error),
                      NULL);
  gpr_free(wc_arg->owning_pending_node);
}

/* Linked list of pending pick requests. It stores all information needed to
 * eventually call (Round Robin's) pick() on them. They mainly stay pending
 * waiting for the RR policy to be created/updated.
 *
 * One particularity is the wrapping of the user-provided \a on_complete closure
 * (in \a wrapped_on_complete and \a wrapped_on_complete_arg). This is needed in
 * order to correctly unref the RR policy instance upon completion of the pick.
 * See \a wrapped_rr_closure for details. */
typedef struct pending_pick {
  struct pending_pick *next;

<<<<<<< HEAD
  /* the initial metadata for the pick. See grpc_lb_policy_pick() */
  grpc_metadata_batch *initial_metadata;

  /* storage for the lb token initial metadata mdelem */
  grpc_linked_mdelem *lb_token_mdelem_storage;

  /* bitmask passed to pick() and used for selective cancelling. See
   * grpc_lb_policy_cancel_picks() */
  uint32_t initial_metadata_flags;
=======
  /* original pick()'s arguments */
  grpc_lb_policy_pick_args pick_args;
>>>>>>> a2e50c5b

  /* output argument where to store the pick()ed connected subchannel, or NULL
   * upon error. */
  grpc_connected_subchannel **target;

  /* a closure wrapping the original on_complete one to be invoked once the
   * pick() has completed (regardless of success) */
  grpc_closure wrapped_on_complete;

  /* args for wrapped_on_complete */
  wrapped_rr_closure_arg wrapped_on_complete_arg;
} pending_pick;

static void add_pending_pick(pending_pick **root,
                             const grpc_lb_policy_pick_args *pick_args,
                             grpc_connected_subchannel **target,
                             grpc_closure *on_complete) {
  pending_pick *pp = gpr_malloc(sizeof(*pp));
  memset(pp, 0, sizeof(pending_pick));
  memset(&pp->wrapped_on_complete_arg, 0, sizeof(wrapped_rr_closure_arg));
  pp->next = *root;
<<<<<<< HEAD
=======
  pp->pick_args = *pick_args;
>>>>>>> a2e50c5b
  pp->target = target;
  pp->wrapped_on_complete_arg.wrapped_closure = on_complete;
  pp->wrapped_on_complete_arg.target = target;
  pp->wrapped_on_complete_arg.initial_metadata = pick_args->initial_metadata;
  pp->wrapped_on_complete_arg.lb_token_mdelem_storage =
      pick_args->lb_token_mdelem_storage;
  grpc_closure_init(&pp->wrapped_on_complete, wrapped_rr_closure,
                    &pp->wrapped_on_complete_arg);
  *root = pp;
}

/* Same as the \a pending_pick struct but for ping operations */
typedef struct pending_ping {
  struct pending_ping *next;

  /* a closure wrapping the original on_complete one to be invoked once the
   * ping() has completed (regardless of success) */
  grpc_closure wrapped_notify;

  /* args for wrapped_notify */
  wrapped_rr_closure_arg wrapped_notify_arg;
} pending_ping;

static void add_pending_ping(pending_ping **root, grpc_closure *notify) {
  pending_ping *pping = gpr_malloc(sizeof(*pping));
  memset(pping, 0, sizeof(pending_ping));
  memset(&pping->wrapped_notify_arg, 0, sizeof(wrapped_rr_closure_arg));
  pping->next = *root;
  grpc_closure_init(&pping->wrapped_notify, wrapped_rr_closure,
                    &pping->wrapped_notify_arg);
  pping->wrapped_notify_arg.wrapped_closure = notify;
  *root = pping;
}

/*
 * glb_lb_policy
 */
typedef struct rr_connectivity_data rr_connectivity_data;
struct lb_client_data;
static const grpc_lb_policy_vtable glb_lb_policy_vtable;
typedef struct glb_lb_policy {
  /** base policy: must be first */
  grpc_lb_policy base;

  /** mutex protecting remaining members */
  gpr_mu mu;

  /** who the client is trying to communicate with */
  const char *server_name;
  grpc_client_channel_factory *cc_factory;

  /** deadline for the LB's call */
  gpr_timespec deadline;

  /** for communicating with the LB server */
  grpc_channel *lb_channel;

  /** the RR policy to use of the backend servers returned by the LB server */
  grpc_lb_policy *rr_policy;

  bool started_picking;

  /** our connectivity state tracker */
  grpc_connectivity_state_tracker state_tracker;

  /** stores the deserialized response from the LB. May be NULL until one such
   * response has arrived. */
  grpc_grpclb_serverlist *serverlist;

  /** addresses from \a serverlist */
  grpc_lb_addresses *addresses;

  /** list of picks that are waiting on RR's policy connectivity */
  pending_pick *pending_picks;

  /** list of pings that are waiting on RR's policy connectivity */
  pending_ping *pending_pings;

  /** client data associated with the LB server communication */
  struct lb_client_data *lb_client;

  /** for tracking of the RR connectivity */
  rr_connectivity_data *rr_connectivity;

  /* a wrapped (see \a wrapped_rr_closure) on-complete closure for readily
   * available RR picks */
  grpc_closure wrapped_on_complete;

  /* arguments for the wrapped_on_complete closure */
  wrapped_rr_closure_arg wc_arg;
} glb_lb_policy;

/* Keeps track and reacts to changes in connectivity of the RR instance */
struct rr_connectivity_data {
  grpc_closure on_change;
  grpc_connectivity_state state;
  glb_lb_policy *glb_policy;
};

static bool is_server_valid(const grpc_grpclb_server *server, size_t idx,
                            bool log) {
  const grpc_grpclb_ip_address *ip = &server->ip_address;
  if (server->port >> 16 != 0) {
    if (log) {
      gpr_log(GPR_ERROR,
              "Invalid port '%d' at index %zu of serverlist. Ignoring.",
              server->port, idx);
    }
    return false;
  }

  if (ip->size != 4 && ip->size != 16) {
    if (log) {
      gpr_log(GPR_ERROR,
              "Expected IP to be 4 or 16 bytes, got %d at index %zu of "
              "serverlist. Ignoring",
              ip->size, idx);
    }
    return false;
  }
  return true;
}

/* Returns addresses extracted from \a serverlist. */
static grpc_lb_addresses *process_serverlist(
    const grpc_grpclb_serverlist *serverlist) {
  size_t num_valid = 0;
  /* first pass: count how many are valid in order to allocate the necessary
   * memory in a single block */
  for (size_t i = 0; i < serverlist->num_servers; ++i) {
    if (is_server_valid(serverlist->servers[i], i, true)) ++num_valid;
  }
  if (num_valid == 0) return NULL;

  grpc_lb_addresses *lb_addresses = grpc_lb_addresses_create(num_valid);

  /* second pass: actually populate the addresses and LB tokens (aka user data
   * to the outside world) to be read by the RR policy during its creation.
   * Given that the validity tests are very cheap, they are performed again
   * instead of marking the valid ones during the first pass, as this would
   * incurr in an allocation due to the arbitrary number of server */
  size_t addr_idx = 0;
  for (size_t sl_idx = 0; sl_idx < serverlist->num_servers; ++sl_idx) {
    GPR_ASSERT(addr_idx < num_valid);
    const grpc_grpclb_server *server = serverlist->servers[sl_idx];
    if (!is_server_valid(serverlist->servers[sl_idx], sl_idx, false)) continue;

    /* address processing */
    const uint16_t netorder_port = htons((uint16_t)server->port);
    /* the addresses are given in binary format (a in(6)_addr struct) in
     * server->ip_address.bytes. */
    const grpc_grpclb_ip_address *ip = &server->ip_address;
    grpc_resolved_address addr;
    memset(&addr, 0, sizeof(addr));
    if (ip->size == 4) {
      addr.len = sizeof(struct sockaddr_in);
      struct sockaddr_in *addr4 = (struct sockaddr_in *)&addr.addr;
      addr4->sin_family = AF_INET;
      memcpy(&addr4->sin_addr, ip->bytes, ip->size);
      addr4->sin_port = netorder_port;
    } else if (ip->size == 16) {
      addr.len = sizeof(struct sockaddr_in6);
      struct sockaddr_in6 *addr6 = (struct sockaddr_in6 *)&addr.addr;
      addr6->sin6_family = AF_INET;
      memcpy(&addr6->sin6_addr, ip->bytes, ip->size);
      addr6->sin6_port = netorder_port;
    }

    /* lb token processing */
    void *user_data;
    if (server->has_load_balance_token) {
      const size_t lb_token_size =
          GPR_ARRAY_SIZE(server->load_balance_token) - 1;
      grpc_mdstr *lb_token_mdstr = grpc_mdstr_from_buffer(
          (uint8_t *)server->load_balance_token, lb_token_size);
      user_data = grpc_mdelem_from_metadata_strings(
          GRPC_MDSTR_LOAD_REPORTING_INITIAL, lb_token_mdstr);
    } else {
      gpr_log(GPR_ERROR,
              "Missing LB token for backend address '%s'. The empty token will "
              "be used instead",
              grpc_sockaddr_to_uri((struct sockaddr *)&addr.addr));
      user_data = GRPC_MDELEM_LOAD_REPORTING_INITIAL_EMPTY;
    }

    grpc_lb_addresses_set_address(lb_addresses, addr_idx, &addr.addr, addr.len,
                                  false /* is_balancer */,
                                  NULL /* balancer_name */, user_data);
    ++addr_idx;
  }
  GPR_ASSERT(addr_idx == num_valid);

  return lb_addresses;
}

/* A plugin for grpc_lb_addresses_destroy that unrefs the LB token metadata. */
static void lb_token_destroy(void *token) {
  if (token != NULL) GRPC_MDELEM_UNREF(token);
}

static grpc_lb_policy *create_rr(grpc_exec_ctx *exec_ctx,
                                 const grpc_grpclb_serverlist *serverlist,
                                 glb_lb_policy *glb_policy) {
  GPR_ASSERT(serverlist != NULL && serverlist->num_servers > 0);

  grpc_lb_policy_args args;
  memset(&args, 0, sizeof(args));
  args.server_name = glb_policy->server_name;
  args.client_channel_factory = glb_policy->cc_factory;
  args.addresses = process_serverlist(serverlist);

  grpc_lb_policy *rr = grpc_lb_policy_create(exec_ctx, "round_robin", &args);

  if (glb_policy->addresses != NULL) {
    /* dispose of the previous version */
    grpc_lb_addresses_destroy(glb_policy->addresses, lb_token_destroy);
  }
  glb_policy->addresses = args.addresses;

  return rr;
}

static void rr_handover(grpc_exec_ctx *exec_ctx, glb_lb_policy *glb_policy,
                        grpc_error *error) {
  GPR_ASSERT(glb_policy->serverlist != NULL &&
             glb_policy->serverlist->num_servers > 0);
  glb_policy->rr_policy =
      create_rr(exec_ctx, glb_policy->serverlist, glb_policy);

  if (grpc_lb_glb_trace) {
    gpr_log(GPR_INFO, "Created RR policy (0x%" PRIxPTR ")",
            (intptr_t)glb_policy->rr_policy);
  }
  GPR_ASSERT(glb_policy->rr_policy != NULL);
  grpc_pollset_set_add_pollset_set(exec_ctx,
                                   glb_policy->rr_policy->interested_parties,
                                   glb_policy->base.interested_parties);
  glb_policy->rr_connectivity->state = grpc_lb_policy_check_connectivity(
      exec_ctx, glb_policy->rr_policy, &error);
  grpc_lb_policy_notify_on_state_change(
      exec_ctx, glb_policy->rr_policy, &glb_policy->rr_connectivity->state,
      &glb_policy->rr_connectivity->on_change);
  grpc_connectivity_state_set(exec_ctx, &glb_policy->state_tracker,
                              glb_policy->rr_connectivity->state,
                              GRPC_ERROR_REF(error), "rr_handover");
  grpc_lb_policy_exit_idle(exec_ctx, glb_policy->rr_policy);

  /* flush pending ops */
  pending_pick *pp;
  while ((pp = glb_policy->pending_picks)) {
    glb_policy->pending_picks = pp->next;
    GRPC_LB_POLICY_REF(glb_policy->rr_policy, "rr_handover_pending_pick");
    pp->wrapped_on_complete_arg.rr_policy = glb_policy->rr_policy;
    if (grpc_lb_glb_trace) {
      gpr_log(GPR_INFO, "Pending pick about to PICK from 0x%" PRIxPTR "",
              (intptr_t)glb_policy->rr_policy);
    }
<<<<<<< HEAD
    const grpc_lb_policy_pick_args pick_args = {pp->initial_metadata,
                                                pp->initial_metadata_flags,
                                                pp->lb_token_mdelem_storage};
    grpc_lb_policy_pick(exec_ctx, glb_policy->rr_policy, &pick_args, pp->target,
=======
    grpc_lb_policy_pick(exec_ctx, glb_policy->rr_policy, &pp->pick_args,
                        pp->target,
>>>>>>> a2e50c5b
                        (void **)&pp->wrapped_on_complete_arg.lb_token,
                        &pp->wrapped_on_complete);
    pp->wrapped_on_complete_arg.owning_pending_node = pp;
  }

  pending_ping *pping;
  while ((pping = glb_policy->pending_pings)) {
    glb_policy->pending_pings = pping->next;
    GRPC_LB_POLICY_REF(glb_policy->rr_policy, "rr_handover_pending_ping");
    pping->wrapped_notify_arg.rr_policy = glb_policy->rr_policy;
    if (grpc_lb_glb_trace) {
      gpr_log(GPR_INFO, "Pending ping about to PING from 0x%" PRIxPTR "",
              (intptr_t)glb_policy->rr_policy);
    }
    grpc_lb_policy_ping_one(exec_ctx, glb_policy->rr_policy,
                            &pping->wrapped_notify);
    pping->wrapped_notify_arg.owning_pending_node = pping;
  }
}

static void glb_rr_connectivity_changed(grpc_exec_ctx *exec_ctx, void *arg,
                                        grpc_error *error) {
  rr_connectivity_data *rr_conn_data = arg;
  glb_lb_policy *glb_policy = rr_conn_data->glb_policy;

  if (rr_conn_data->state == GRPC_CHANNEL_SHUTDOWN) {
    if (glb_policy->serverlist != NULL) {
      /* a RR policy is shutting down but there's a serverlist available ->
       * perform a handover */
      rr_handover(exec_ctx, glb_policy, error);
    } else {
      /* shutting down and no new serverlist available. Bail out. */
      gpr_free(rr_conn_data);
    }
  } else {
    if (error == GRPC_ERROR_NONE) {
      /* RR not shutting down. Mimic the RR's policy state */
      grpc_connectivity_state_set(exec_ctx, &glb_policy->state_tracker,
                                  rr_conn_data->state, GRPC_ERROR_REF(error),
                                  "glb_rr_connectivity_changed");
      /* resubscribe */
      grpc_lb_policy_notify_on_state_change(exec_ctx, glb_policy->rr_policy,
                                            &rr_conn_data->state,
                                            &rr_conn_data->on_change);
    } else { /* error */
      gpr_free(rr_conn_data);
    }
  }
}

static grpc_lb_policy *glb_create(grpc_exec_ctx *exec_ctx,
                                  grpc_lb_policy_factory *factory,
                                  grpc_lb_policy_args *args) {
  /* Count the number of gRPC-LB addresses. There must be at least one.
   * TODO(roth): For now, we ignore non-balancer addresses, but in the
   * future, we may change the behavior such that we fall back to using
   * the non-balancer addresses if we cannot reach any balancers. At that
   * time, this should be changed to allow a list with no balancer addresses,
   * since the resolver might fail to return a balancer address even when
   * this is the right LB policy to use. */
  size_t num_grpclb_addrs = 0;
  for (size_t i = 0; i < args->addresses->num_addresses; ++i) {
    if (args->addresses->addresses[i].is_balancer) ++num_grpclb_addrs;
  }
  if (num_grpclb_addrs == 0) return NULL;

  glb_lb_policy *glb_policy = gpr_malloc(sizeof(*glb_policy));
  memset(glb_policy, 0, sizeof(*glb_policy));

  /* All input addresses in args->addresses come from a resolver that claims
   * they are LB services. It's the resolver's responsibility to make sure
   * this
   * policy is only instantiated and used in that case.
   *
   * Create a client channel over them to communicate with a LB service */
  glb_policy->server_name = gpr_strdup(args->server_name);
  glb_policy->cc_factory = args->client_channel_factory;
  GPR_ASSERT(glb_policy->cc_factory != NULL);

  /* construct a target from the addresses in args, given in the form
   * ipvX://ip1:port1,ip2:port2,...
   * TODO(dgq): support mixed ip version */
  char **addr_strs = gpr_malloc(sizeof(char *) * num_grpclb_addrs);
  size_t addr_index = 0;
  for (size_t i = 0; i < args->addresses->num_addresses; i++) {
    if (args->addresses->addresses[i].user_data != NULL) {
      gpr_log(GPR_ERROR,
              "This LB policy doesn't support user data. It will be ignored");
    }
    if (args->addresses->addresses[i].is_balancer) {
      if (addr_index == 0) {
        addr_strs[addr_index++] = grpc_sockaddr_to_uri(
            (const struct sockaddr *)&args->addresses->addresses[i]
                .address.addr);
      } else {
        GPR_ASSERT(grpc_sockaddr_to_string(
                       &addr_strs[addr_index++],
                       (const struct sockaddr *)&args->addresses->addresses[i]
                           .address.addr,
                       true) > 0);
      }
    }
  }
  size_t uri_path_len;
  char *target_uri_str = gpr_strjoin_sep((const char **)addr_strs,
                                         num_grpclb_addrs, ",", &uri_path_len);

  /* will pick using pick_first */
  glb_policy->lb_channel = grpc_client_channel_factory_create_channel(
      exec_ctx, glb_policy->cc_factory, target_uri_str,
      GRPC_CLIENT_CHANNEL_TYPE_LOAD_BALANCING, NULL);

  gpr_free(target_uri_str);
  for (size_t i = 0; i < num_grpclb_addrs; i++) {
    gpr_free(addr_strs[i]);
  }
  gpr_free(addr_strs);

  if (glb_policy->lb_channel == NULL) {
    gpr_free(glb_policy);
    return NULL;
  }

  rr_connectivity_data *rr_connectivity =
      gpr_malloc(sizeof(rr_connectivity_data));
  memset(rr_connectivity, 0, sizeof(rr_connectivity_data));
  grpc_closure_init(&rr_connectivity->on_change, glb_rr_connectivity_changed,
                    rr_connectivity);
  rr_connectivity->glb_policy = glb_policy;
  glb_policy->rr_connectivity = rr_connectivity;

  grpc_lb_policy_init(&glb_policy->base, &glb_lb_policy_vtable);
  gpr_mu_init(&glb_policy->mu);
  grpc_connectivity_state_init(&glb_policy->state_tracker, GRPC_CHANNEL_IDLE,
                               "grpclb");
  return &glb_policy->base;
}

static void glb_destroy(grpc_exec_ctx *exec_ctx, grpc_lb_policy *pol) {
  glb_lb_policy *glb_policy = (glb_lb_policy *)pol;
  GPR_ASSERT(glb_policy->pending_picks == NULL);
  GPR_ASSERT(glb_policy->pending_pings == NULL);
  gpr_free((void *)glb_policy->server_name);
  grpc_channel_destroy(glb_policy->lb_channel);
  glb_policy->lb_channel = NULL;
  grpc_connectivity_state_destroy(exec_ctx, &glb_policy->state_tracker);
  if (glb_policy->serverlist != NULL) {
    grpc_grpclb_destroy_serverlist(glb_policy->serverlist);
  }
  gpr_mu_destroy(&glb_policy->mu);
  grpc_lb_addresses_destroy(glb_policy->addresses, lb_token_destroy);
  gpr_free(glb_policy);
}

static void lb_client_data_destroy(struct lb_client_data *lb_client);
static void glb_shutdown(grpc_exec_ctx *exec_ctx, grpc_lb_policy *pol) {
  glb_lb_policy *glb_policy = (glb_lb_policy *)pol;
  gpr_mu_lock(&glb_policy->mu);

  pending_pick *pp = glb_policy->pending_picks;
  glb_policy->pending_picks = NULL;
  pending_ping *pping = glb_policy->pending_pings;
  glb_policy->pending_pings = NULL;
  gpr_mu_unlock(&glb_policy->mu);

  while (pp != NULL) {
    pending_pick *next = pp->next;
    *pp->target = NULL;
    grpc_exec_ctx_sched(exec_ctx, &pp->wrapped_on_complete, GRPC_ERROR_NONE,
                        NULL);
    pp = next;
  }

  while (pping != NULL) {
    pending_ping *next = pping->next;
    grpc_exec_ctx_sched(exec_ctx, &pping->wrapped_notify, GRPC_ERROR_NONE,
                        NULL);
    pping = next;
  }

  if (glb_policy->rr_policy) {
    /* unsubscribe */
    grpc_lb_policy_notify_on_state_change(
        exec_ctx, glb_policy->rr_policy, NULL,
        &glb_policy->rr_connectivity->on_change);
    GRPC_LB_POLICY_UNREF(exec_ctx, glb_policy->rr_policy, "glb_shutdown");
  }

  lb_client_data_destroy(glb_policy->lb_client);
  glb_policy->lb_client = NULL;

  grpc_connectivity_state_set(
      exec_ctx, &glb_policy->state_tracker, GRPC_CHANNEL_SHUTDOWN,
      GRPC_ERROR_CREATE("Channel Shutdown"), "glb_shutdown");
}

static void glb_cancel_pick(grpc_exec_ctx *exec_ctx, grpc_lb_policy *pol,
                            grpc_connected_subchannel **target,
                            grpc_error *error) {
  glb_lb_policy *glb_policy = (glb_lb_policy *)pol;
  gpr_mu_lock(&glb_policy->mu);
  pending_pick *pp = glb_policy->pending_picks;
  glb_policy->pending_picks = NULL;
  while (pp != NULL) {
    pending_pick *next = pp->next;
    if (pp->target == target) {
<<<<<<< HEAD
=======
      grpc_polling_entity_del_from_pollset_set(
          exec_ctx, pp->pick_args.pollent, glb_policy->base.interested_parties);
>>>>>>> a2e50c5b
      *target = NULL;
      grpc_exec_ctx_sched(
          exec_ctx, &pp->wrapped_on_complete,
          GRPC_ERROR_CREATE_REFERENCING("Pick Cancelled", &error, 1), NULL);
    } else {
      pp->next = glb_policy->pending_picks;
      glb_policy->pending_picks = pp;
    }
    pp = next;
  }
  gpr_mu_unlock(&glb_policy->mu);
  GRPC_ERROR_UNREF(error);
}

static grpc_call *lb_client_data_get_call(struct lb_client_data *lb_client);
static void glb_cancel_picks(grpc_exec_ctx *exec_ctx, grpc_lb_policy *pol,
                             uint32_t initial_metadata_flags_mask,
                             uint32_t initial_metadata_flags_eq,
                             grpc_error *error) {
  glb_lb_policy *glb_policy = (glb_lb_policy *)pol;
  gpr_mu_lock(&glb_policy->mu);
  if (glb_policy->lb_client != NULL) {
    /* cancel the call to the load balancer service, if any */
    grpc_call_cancel(lb_client_data_get_call(glb_policy->lb_client), NULL);
  }
  pending_pick *pp = glb_policy->pending_picks;
  glb_policy->pending_picks = NULL;
  while (pp != NULL) {
    pending_pick *next = pp->next;
    if ((pp->pick_args.initial_metadata_flags & initial_metadata_flags_mask) ==
        initial_metadata_flags_eq) {
<<<<<<< HEAD
      grpc_exec_ctx_sched(exec_ctx, &pp->wrapped_on_complete,
                          GRPC_ERROR_CANCELLED, NULL);
=======
      grpc_polling_entity_del_from_pollset_set(
          exec_ctx, pp->pick_args.pollent, glb_policy->base.interested_parties);
      grpc_exec_ctx_sched(
          exec_ctx, &pp->wrapped_on_complete,
          GRPC_ERROR_CREATE_REFERENCING("Pick Cancelled", &error, 1), NULL);
>>>>>>> a2e50c5b
    } else {
      pp->next = glb_policy->pending_picks;
      glb_policy->pending_picks = pp;
    }
    pp = next;
  }
  gpr_mu_unlock(&glb_policy->mu);
  GRPC_ERROR_UNREF(error);
}

static void query_for_backends(grpc_exec_ctx *exec_ctx,
                               glb_lb_policy *glb_policy);
static void start_picking(grpc_exec_ctx *exec_ctx, glb_lb_policy *glb_policy) {
  glb_policy->started_picking = true;
  query_for_backends(exec_ctx, glb_policy);
}

static void glb_exit_idle(grpc_exec_ctx *exec_ctx, grpc_lb_policy *pol) {
  glb_lb_policy *glb_policy = (glb_lb_policy *)pol;
  gpr_mu_lock(&glb_policy->mu);
  if (!glb_policy->started_picking) {
    start_picking(exec_ctx, glb_policy);
  }
  gpr_mu_unlock(&glb_policy->mu);
}

static int glb_pick(grpc_exec_ctx *exec_ctx, grpc_lb_policy *pol,
                    const grpc_lb_policy_pick_args *pick_args,
                    grpc_connected_subchannel **target, void **user_data,
                    grpc_closure *on_complete) {
  if (pick_args->lb_token_mdelem_storage == NULL) {
    *target = NULL;
    grpc_exec_ctx_sched(
        exec_ctx, on_complete,
        GRPC_ERROR_CREATE("No mdelem storage for the LB token. Load reporting "
                          "won't work without it. Failing"),
        NULL);
    return 1;
  }

  glb_lb_policy *glb_policy = (glb_lb_policy *)pol;
  gpr_mu_lock(&glb_policy->mu);
  glb_policy->deadline = pick_args->deadline;
  bool pick_done;

  if (glb_policy->rr_policy != NULL) {
    if (grpc_lb_glb_trace) {
      gpr_log(GPR_INFO, "about to PICK from 0x%" PRIxPTR "",
              (intptr_t)glb_policy->rr_policy);
    }
    GRPC_LB_POLICY_REF(glb_policy->rr_policy, "glb_pick");
    memset(&glb_policy->wc_arg, 0, sizeof(wrapped_rr_closure_arg));
    glb_policy->wc_arg.rr_policy = glb_policy->rr_policy;
    glb_policy->wc_arg.target = target;
    glb_policy->wc_arg.wrapped_closure = on_complete;
    glb_policy->wc_arg.lb_token_mdelem_storage =
        pick_args->lb_token_mdelem_storage;
    glb_policy->wc_arg.initial_metadata = pick_args->initial_metadata;
    glb_policy->wc_arg.owning_pending_node = NULL;
    grpc_closure_init(&glb_policy->wrapped_on_complete, wrapped_rr_closure,
                      &glb_policy->wc_arg);

    pick_done =
        grpc_lb_policy_pick(exec_ctx, glb_policy->rr_policy, pick_args, target,
                            (void **)&glb_policy->wc_arg.lb_token,
                            &glb_policy->wrapped_on_complete);
    if (pick_done) {
      /* synchronous grpc_lb_policy_pick call. Unref the RR policy. */
      if (grpc_lb_glb_trace) {
        gpr_log(GPR_INFO, "Unreffing RR (0x%" PRIxPTR ")",
                (intptr_t)glb_policy->wc_arg.rr_policy);
      }
      GRPC_LB_POLICY_UNREF(exec_ctx, glb_policy->wc_arg.rr_policy, "glb_pick");

      /* add the load reporting initial metadata */
      initial_metadata_add_lb_token(
          pick_args->initial_metadata, pick_args->lb_token_mdelem_storage,
          GRPC_MDELEM_REF(glb_policy->wc_arg.lb_token));
    }
  } else {
<<<<<<< HEAD
=======
    /* else, the pending pick will be registered and taken care of by the
     * pending pick list inside the RR policy (glb_policy->rr_policy) */
    grpc_polling_entity_add_to_pollset_set(exec_ctx, pick_args->pollent,
                                           glb_policy->base.interested_parties);
>>>>>>> a2e50c5b
    add_pending_pick(&glb_policy->pending_picks, pick_args, target,
                     on_complete);

    if (!glb_policy->started_picking) {
      start_picking(exec_ctx, glb_policy);
    }
    pick_done = false;
  }
  gpr_mu_unlock(&glb_policy->mu);
  return pick_done;
}

static grpc_connectivity_state glb_check_connectivity(
    grpc_exec_ctx *exec_ctx, grpc_lb_policy *pol,
    grpc_error **connectivity_error) {
  glb_lb_policy *glb_policy = (glb_lb_policy *)pol;
  grpc_connectivity_state st;
  gpr_mu_lock(&glb_policy->mu);
  st = grpc_connectivity_state_check(&glb_policy->state_tracker,
                                     connectivity_error);
  gpr_mu_unlock(&glb_policy->mu);
  return st;
}

static void glb_ping_one(grpc_exec_ctx *exec_ctx, grpc_lb_policy *pol,
                         grpc_closure *closure) {
  glb_lb_policy *glb_policy = (glb_lb_policy *)pol;
  gpr_mu_lock(&glb_policy->mu);
  if (glb_policy->rr_policy) {
    grpc_lb_policy_ping_one(exec_ctx, glb_policy->rr_policy, closure);
  } else {
    add_pending_ping(&glb_policy->pending_pings, closure);
    if (!glb_policy->started_picking) {
      start_picking(exec_ctx, glb_policy);
    }
  }
  gpr_mu_unlock(&glb_policy->mu);
}

static void glb_notify_on_state_change(grpc_exec_ctx *exec_ctx,
                                       grpc_lb_policy *pol,
                                       grpc_connectivity_state *current,
                                       grpc_closure *notify) {
  glb_lb_policy *glb_policy = (glb_lb_policy *)pol;
  gpr_mu_lock(&glb_policy->mu);
  grpc_connectivity_state_notify_on_state_change(
      exec_ctx, &glb_policy->state_tracker, current, notify);

  gpr_mu_unlock(&glb_policy->mu);
}

/*
 * lb_client_data
 *
 * Used internally for the client call to the LB */
typedef struct lb_client_data {
  gpr_mu mu;

  /* called once initial metadata's been sent */
  grpc_closure md_sent;

  /* called once the LoadBalanceRequest has been sent to the LB server. See
   * src/proto/grpc/.../load_balancer.proto */
  grpc_closure req_sent;

  /* A response from the LB server has been received (or error). Process it */
  grpc_closure res_rcvd;

  /* After the client has sent a close to the LB server */
  grpc_closure close_sent;

  /* ... and the status from the LB server has been received */
  grpc_closure srv_status_rcvd;

  grpc_call *lb_call;    /* streaming call to the LB server, */
  gpr_timespec deadline; /* for the streaming call to the LB server */

  grpc_metadata_array initial_metadata_recv;  /* initial MD from LB server */
  grpc_metadata_array trailing_metadata_recv; /* trailing MD from LB server */

  /* what's being sent to the LB server. Note that its value may vary if the LB
   * server indicates a redirect. */
  grpc_byte_buffer *request_payload;

  /* response from the LB server, if any. Processed in res_recv_cb() */
  grpc_byte_buffer *response_payload;

  /* the call's status and status detailset in srv_status_rcvd_cb() */
  grpc_status_code status;
  char *status_details;
  size_t status_details_capacity;

  /* pointer back to the enclosing policy */
  glb_lb_policy *glb_policy;
} lb_client_data;

static void md_sent_cb(grpc_exec_ctx *exec_ctx, void *arg, grpc_error *error);
static void req_sent_cb(grpc_exec_ctx *exec_ctx, void *arg, grpc_error *error);
static void res_recv_cb(grpc_exec_ctx *exec_ctx, void *arg, grpc_error *error);
static void close_sent_cb(grpc_exec_ctx *exec_ctx, void *arg,
                          grpc_error *error);
static void srv_status_rcvd_cb(grpc_exec_ctx *exec_ctx, void *arg,
                               grpc_error *error);

static lb_client_data *lb_client_data_create(glb_lb_policy *glb_policy) {
  GPR_ASSERT(glb_policy->server_name != NULL);
  GPR_ASSERT(glb_policy->server_name[0] != '\0');

  lb_client_data *lb_client = gpr_malloc(sizeof(lb_client_data));
  memset(lb_client, 0, sizeof(lb_client_data));

  gpr_mu_init(&lb_client->mu);
  grpc_closure_init(&lb_client->md_sent, md_sent_cb, lb_client);

  grpc_closure_init(&lb_client->req_sent, req_sent_cb, lb_client);
  grpc_closure_init(&lb_client->res_rcvd, res_recv_cb, lb_client);
  grpc_closure_init(&lb_client->close_sent, close_sent_cb, lb_client);
  grpc_closure_init(&lb_client->srv_status_rcvd, srv_status_rcvd_cb, lb_client);

  lb_client->deadline = glb_policy->deadline;

  /* Note the following LB call progresses every time there's activity in \a
   * glb_policy->base.interested_parties, which is comprised of the polling
   * entities from \a client_channel. */
  lb_client->lb_call = grpc_channel_create_pollset_set_call(
      glb_policy->lb_channel, NULL, GRPC_PROPAGATE_DEFAULTS,
      glb_policy->base.interested_parties,
      "/grpc.lb.v1.LoadBalancer/BalanceLoad", glb_policy->server_name,
      lb_client->deadline, NULL);

  grpc_metadata_array_init(&lb_client->initial_metadata_recv);
  grpc_metadata_array_init(&lb_client->trailing_metadata_recv);

  grpc_grpclb_request *request =
      grpc_grpclb_request_create(glb_policy->server_name);
  gpr_slice request_payload_slice = grpc_grpclb_request_encode(request);
  lb_client->request_payload =
      grpc_raw_byte_buffer_create(&request_payload_slice, 1);
  gpr_slice_unref(request_payload_slice);
  grpc_grpclb_request_destroy(request);

  lb_client->status_details = NULL;
  lb_client->status_details_capacity = 0;
  lb_client->glb_policy = glb_policy;
  return lb_client;
}

static void lb_client_data_destroy(lb_client_data *lb_client) {
  grpc_call_destroy(lb_client->lb_call);
  grpc_metadata_array_destroy(&lb_client->initial_metadata_recv);
  grpc_metadata_array_destroy(&lb_client->trailing_metadata_recv);

  grpc_byte_buffer_destroy(lb_client->request_payload);

  gpr_free(lb_client->status_details);
  gpr_mu_destroy(&lb_client->mu);
  gpr_free(lb_client);
}
static grpc_call *lb_client_data_get_call(lb_client_data *lb_client) {
  return lb_client->lb_call;
}

/*
 * Auxiliary functions and LB client callbacks.
 */
static void query_for_backends(grpc_exec_ctx *exec_ctx,
                               glb_lb_policy *glb_policy) {
  GPR_ASSERT(glb_policy->lb_channel != NULL);

  glb_policy->lb_client = lb_client_data_create(glb_policy);
  grpc_call_error call_error;
  grpc_op ops[1];
  memset(ops, 0, sizeof(ops));
  grpc_op *op = ops;
  op->op = GRPC_OP_SEND_INITIAL_METADATA;
  op->data.send_initial_metadata.count = 0;
  op->flags = 0;
  op->reserved = NULL;
  op++;
  call_error = grpc_call_start_batch_and_execute(
      exec_ctx, glb_policy->lb_client->lb_call, ops, (size_t)(op - ops),
      &glb_policy->lb_client->md_sent);
  GPR_ASSERT(GRPC_CALL_OK == call_error);

  op = ops;
  op->op = GRPC_OP_RECV_STATUS_ON_CLIENT;
  op->data.recv_status_on_client.trailing_metadata =
      &glb_policy->lb_client->trailing_metadata_recv;
  op->data.recv_status_on_client.status = &glb_policy->lb_client->status;
  op->data.recv_status_on_client.status_details =
      &glb_policy->lb_client->status_details;
  op->data.recv_status_on_client.status_details_capacity =
      &glb_policy->lb_client->status_details_capacity;
  op->flags = 0;
  op->reserved = NULL;
  op++;
  call_error = grpc_call_start_batch_and_execute(
      exec_ctx, glb_policy->lb_client->lb_call, ops, (size_t)(op - ops),
      &glb_policy->lb_client->srv_status_rcvd);
  GPR_ASSERT(GRPC_CALL_OK == call_error);
}

static void md_sent_cb(grpc_exec_ctx *exec_ctx, void *arg, grpc_error *error) {
  lb_client_data *lb_client = arg;
  GPR_ASSERT(lb_client->lb_call);
  grpc_op ops[1];
  memset(ops, 0, sizeof(ops));
  grpc_op *op = ops;

  op->op = GRPC_OP_SEND_MESSAGE;
  op->data.send_message = lb_client->request_payload;
  op->flags = 0;
  op->reserved = NULL;
  op++;
  grpc_call_error call_error = grpc_call_start_batch_and_execute(
      exec_ctx, lb_client->lb_call, ops, (size_t)(op - ops),
      &lb_client->req_sent);
  GPR_ASSERT(GRPC_CALL_OK == call_error);
}

static void req_sent_cb(grpc_exec_ctx *exec_ctx, void *arg, grpc_error *error) {
  lb_client_data *lb_client = arg;
  GPR_ASSERT(lb_client->lb_call);

  grpc_op ops[2];
  memset(ops, 0, sizeof(ops));
  grpc_op *op = ops;

  op->op = GRPC_OP_RECV_INITIAL_METADATA;
  op->data.recv_initial_metadata = &lb_client->initial_metadata_recv;
  op->flags = 0;
  op->reserved = NULL;
  op++;

  op->op = GRPC_OP_RECV_MESSAGE;
  op->data.recv_message = &lb_client->response_payload;
  op->flags = 0;
  op->reserved = NULL;
  op++;
  grpc_call_error call_error = grpc_call_start_batch_and_execute(
      exec_ctx, lb_client->lb_call, ops, (size_t)(op - ops),
      &lb_client->res_rcvd);
  GPR_ASSERT(GRPC_CALL_OK == call_error);
}

static void res_recv_cb(grpc_exec_ctx *exec_ctx, void *arg, grpc_error *error) {
  lb_client_data *lb_client = arg;
  grpc_op ops[2];
  memset(ops, 0, sizeof(ops));
  grpc_op *op = ops;
  if (lb_client->response_payload != NULL) {
    /* Received data from the LB server. Look inside
     * lb_client->response_payload, for a serverlist. */
    grpc_byte_buffer_reader bbr;
    grpc_byte_buffer_reader_init(&bbr, lb_client->response_payload);
    gpr_slice response_slice = grpc_byte_buffer_reader_readall(&bbr);
    grpc_byte_buffer_destroy(lb_client->response_payload);
    grpc_grpclb_serverlist *serverlist =
        grpc_grpclb_response_parse_serverlist(response_slice);
    if (serverlist != NULL) {
      gpr_slice_unref(response_slice);
      if (grpc_lb_glb_trace) {
        gpr_log(GPR_INFO, "Serverlist with %zu servers received",
                serverlist->num_servers);
      }

      /* update serverlist */
      if (serverlist->num_servers > 0) {
        if (grpc_grpclb_serverlist_equals(lb_client->glb_policy->serverlist,
                                          serverlist)) {
          if (grpc_lb_glb_trace) {
            gpr_log(GPR_INFO,
                    "Incoming server list identical to current, ignoring.");
          }
        } else { /* new serverlist */
          if (lb_client->glb_policy->serverlist != NULL) {
            /* dispose of the old serverlist */
            grpc_grpclb_destroy_serverlist(lb_client->glb_policy->serverlist);
          }
          /* and update the copy in the glb_lb_policy instance */
          lb_client->glb_policy->serverlist = serverlist;
        }
        if (lb_client->glb_policy->rr_policy == NULL) {
          /* initial "handover", in this case from a null RR policy, meaning
           * it'll just create the first RR policy instance */
          rr_handover(exec_ctx, lb_client->glb_policy, error);
        } else {
          /* unref the RR policy, eventually leading to its substitution with a
           * new one constructed from the received serverlist (see
           * glb_rr_connectivity_changed) */
          GRPC_LB_POLICY_UNREF(exec_ctx, lb_client->glb_policy->rr_policy,
                               "serverlist_received");
        }
      } else {
        if (grpc_lb_glb_trace) {
          gpr_log(GPR_INFO,
                  "Received empty server list. Picks will stay pending until a "
                  "response with > 0 servers is received");
        }
      }

      /* keep listening for serverlist updates */
      op->op = GRPC_OP_RECV_MESSAGE;
      op->data.recv_message = &lb_client->response_payload;
      op->flags = 0;
      op->reserved = NULL;
      op++;
      const grpc_call_error call_error = grpc_call_start_batch_and_execute(
          exec_ctx, lb_client->lb_call, ops, (size_t)(op - ops),
          &lb_client->res_rcvd); /* loop */
      GPR_ASSERT(GRPC_CALL_OK == call_error);
      return;
    }

    GPR_ASSERT(serverlist == NULL);
    gpr_log(GPR_ERROR, "Invalid LB response received: '%s'",
            gpr_dump_slice(response_slice, GPR_DUMP_ASCII));
    gpr_slice_unref(response_slice);

    /* Disconnect from server returning invalid response. */
    op->op = GRPC_OP_SEND_CLOSE_FROM_CLIENT;
    op->flags = 0;
    op->reserved = NULL;
    op++;
    grpc_call_error call_error = grpc_call_start_batch_and_execute(
        exec_ctx, lb_client->lb_call, ops, (size_t)(op - ops),
        &lb_client->close_sent);
    GPR_ASSERT(GRPC_CALL_OK == call_error);
  }
  /* empty payload: call cancelled by server. Cleanups happening in
   * srv_status_rcvd_cb */
}

static void close_sent_cb(grpc_exec_ctx *exec_ctx, void *arg,
                          grpc_error *error) {
  if (grpc_lb_glb_trace) {
    gpr_log(GPR_INFO,
            "Close from LB client sent. Waiting from server status now");
  }
}

static void srv_status_rcvd_cb(grpc_exec_ctx *exec_ctx, void *arg,
                               grpc_error *error) {
  lb_client_data *lb_client = arg;
  if (grpc_lb_glb_trace) {
    gpr_log(GPR_INFO,
            "status from lb server received. Status = %d, Details = '%s', "
            "Capaticy "
            "= %zu",
            lb_client->status, lb_client->status_details,
            lb_client->status_details_capacity);
  }
  /* TODO(dgq): deal with stream termination properly (fire up another one?
   * fail the original call?) */
}

/* Code wiring the policy with the rest of the core */
static const grpc_lb_policy_vtable glb_lb_policy_vtable = {
    glb_destroy,     glb_shutdown,           glb_pick,
    glb_cancel_pick, glb_cancel_picks,       glb_ping_one,
    glb_exit_idle,   glb_check_connectivity, glb_notify_on_state_change};

static void glb_factory_ref(grpc_lb_policy_factory *factory) {}

static void glb_factory_unref(grpc_lb_policy_factory *factory) {}

static const grpc_lb_policy_factory_vtable glb_factory_vtable = {
    glb_factory_ref, glb_factory_unref, glb_create, "grpclb"};

static grpc_lb_policy_factory glb_lb_policy_factory = {&glb_factory_vtable};

grpc_lb_policy_factory *grpc_glb_lb_factory_create() {
  return &glb_lb_policy_factory;
}

/* Plugin registration */
void grpc_lb_policy_grpclb_init() {
  grpc_register_lb_policy(grpc_glb_lb_factory_create());
  grpc_register_tracer("glb", &grpc_lb_glb_trace);
}

void grpc_lb_policy_grpclb_shutdown() {}<|MERGE_RESOLUTION|>--- conflicted
+++ resolved
@@ -200,20 +200,8 @@
 typedef struct pending_pick {
   struct pending_pick *next;
 
-<<<<<<< HEAD
-  /* the initial metadata for the pick. See grpc_lb_policy_pick() */
-  grpc_metadata_batch *initial_metadata;
-
-  /* storage for the lb token initial metadata mdelem */
-  grpc_linked_mdelem *lb_token_mdelem_storage;
-
-  /* bitmask passed to pick() and used for selective cancelling. See
-   * grpc_lb_policy_cancel_picks() */
-  uint32_t initial_metadata_flags;
-=======
   /* original pick()'s arguments */
   grpc_lb_policy_pick_args pick_args;
->>>>>>> a2e50c5b
 
   /* output argument where to store the pick()ed connected subchannel, or NULL
    * upon error. */
@@ -235,10 +223,7 @@
   memset(pp, 0, sizeof(pending_pick));
   memset(&pp->wrapped_on_complete_arg, 0, sizeof(wrapped_rr_closure_arg));
   pp->next = *root;
-<<<<<<< HEAD
-=======
   pp->pick_args = *pick_args;
->>>>>>> a2e50c5b
   pp->target = target;
   pp->wrapped_on_complete_arg.wrapped_closure = on_complete;
   pp->wrapped_on_complete_arg.target = target;
@@ -496,15 +481,8 @@
       gpr_log(GPR_INFO, "Pending pick about to PICK from 0x%" PRIxPTR "",
               (intptr_t)glb_policy->rr_policy);
     }
-<<<<<<< HEAD
-    const grpc_lb_policy_pick_args pick_args = {pp->initial_metadata,
-                                                pp->initial_metadata_flags,
-                                                pp->lb_token_mdelem_storage};
-    grpc_lb_policy_pick(exec_ctx, glb_policy->rr_policy, &pick_args, pp->target,
-=======
     grpc_lb_policy_pick(exec_ctx, glb_policy->rr_policy, &pp->pick_args,
                         pp->target,
->>>>>>> a2e50c5b
                         (void **)&pp->wrapped_on_complete_arg.lb_token,
                         &pp->wrapped_on_complete);
     pp->wrapped_on_complete_arg.owning_pending_node = pp;
@@ -711,11 +689,6 @@
   while (pp != NULL) {
     pending_pick *next = pp->next;
     if (pp->target == target) {
-<<<<<<< HEAD
-=======
-      grpc_polling_entity_del_from_pollset_set(
-          exec_ctx, pp->pick_args.pollent, glb_policy->base.interested_parties);
->>>>>>> a2e50c5b
       *target = NULL;
       grpc_exec_ctx_sched(
           exec_ctx, &pp->wrapped_on_complete,
@@ -747,16 +720,9 @@
     pending_pick *next = pp->next;
     if ((pp->pick_args.initial_metadata_flags & initial_metadata_flags_mask) ==
         initial_metadata_flags_eq) {
-<<<<<<< HEAD
-      grpc_exec_ctx_sched(exec_ctx, &pp->wrapped_on_complete,
-                          GRPC_ERROR_CANCELLED, NULL);
-=======
-      grpc_polling_entity_del_from_pollset_set(
-          exec_ctx, pp->pick_args.pollent, glb_policy->base.interested_parties);
       grpc_exec_ctx_sched(
           exec_ctx, &pp->wrapped_on_complete,
           GRPC_ERROR_CREATE_REFERENCING("Pick Cancelled", &error, 1), NULL);
->>>>>>> a2e50c5b
     } else {
       pp->next = glb_policy->pending_picks;
       glb_policy->pending_picks = pp;
@@ -837,13 +803,8 @@
           GRPC_MDELEM_REF(glb_policy->wc_arg.lb_token));
     }
   } else {
-<<<<<<< HEAD
-=======
     /* else, the pending pick will be registered and taken care of by the
      * pending pick list inside the RR policy (glb_policy->rr_policy) */
-    grpc_polling_entity_add_to_pollset_set(exec_ctx, pick_args->pollent,
-                                           glb_policy->base.interested_parties);
->>>>>>> a2e50c5b
     add_pending_pick(&glb_policy->pending_picks, pick_args, target,
                      on_complete);
 
