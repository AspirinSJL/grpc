--- conflicted
+++ resolved
@@ -14,9 +14,5 @@
 
 # GRPC contains the General RPC module.
 module GRPC
-<<<<<<< HEAD
-  VERSION = '1.8.0.dev'
-=======
   VERSION = '1.7.2'
->>>>>>> 5cf4b44f
 end