--- conflicted
+++ resolved
@@ -47,6 +47,7 @@
   - src/core/lib/gpr/log_windows.cc
   - src/core/lib/gpr/mpscq.cc
   - src/core/lib/gpr/murmur_hash.cc
+  - src/core/lib/gpr/object_registry.cc
   - src/core/lib/gpr/string.cc
   - src/core/lib/gpr/string_posix.cc
   - src/core/lib/gpr/string_util_windows.cc
@@ -70,52 +71,6 @@
   - src/core/lib/gpr/wrap_memcpy.cc
   - src/core/lib/profiling/basic_timers.cc
   - src/core/lib/profiling/stap_timers.cc
-<<<<<<< HEAD
-  - src/core/lib/support/alloc.cc
-  - src/core/lib/support/arena.cc
-  - src/core/lib/support/atm.cc
-  - src/core/lib/support/avl.cc
-  - src/core/lib/support/cmdline.cc
-  - src/core/lib/support/cpu_iphone.cc
-  - src/core/lib/support/cpu_linux.cc
-  - src/core/lib/support/cpu_posix.cc
-  - src/core/lib/support/cpu_windows.cc
-  - src/core/lib/support/env_linux.cc
-  - src/core/lib/support/env_posix.cc
-  - src/core/lib/support/env_windows.cc
-  - src/core/lib/support/fork.cc
-  - src/core/lib/support/host_port.cc
-  - src/core/lib/support/log.cc
-  - src/core/lib/support/log_android.cc
-  - src/core/lib/support/log_linux.cc
-  - src/core/lib/support/log_posix.cc
-  - src/core/lib/support/log_windows.cc
-  - src/core/lib/support/mpscq.cc
-  - src/core/lib/support/murmur_hash.cc
-  - src/core/lib/support/object_registry.cc
-  - src/core/lib/support/string.cc
-  - src/core/lib/support/string_posix.cc
-  - src/core/lib/support/string_util_windows.cc
-  - src/core/lib/support/string_windows.cc
-  - src/core/lib/support/subprocess_posix.cc
-  - src/core/lib/support/subprocess_windows.cc
-  - src/core/lib/support/sync.cc
-  - src/core/lib/support/sync_posix.cc
-  - src/core/lib/support/sync_windows.cc
-  - src/core/lib/support/thd.cc
-  - src/core/lib/support/thd_posix.cc
-  - src/core/lib/support/thd_windows.cc
-  - src/core/lib/support/time.cc
-  - src/core/lib/support/time_posix.cc
-  - src/core/lib/support/time_precise.cc
-  - src/core/lib/support/time_windows.cc
-  - src/core/lib/support/tls_pthread.cc
-  - src/core/lib/support/tmpfile_msys.cc
-  - src/core/lib/support/tmpfile_posix.cc
-  - src/core/lib/support/tmpfile_windows.cc
-  - src/core/lib/support/wrap_memcpy.cc
-=======
->>>>>>> ac0808b1
   uses:
   - gpr_base_headers
 - name: gpr_base_headers
@@ -152,6 +107,7 @@
   - src/core/lib/gpr/fork.h
   - src/core/lib/gpr/mpscq.h
   - src/core/lib/gpr/murmur_hash.h
+  - src/core/lib/gpr/object_registry.h
   - src/core/lib/gpr/spinlock.h
   - src/core/lib/gpr/string.h
   - src/core/lib/gpr/string_windows.h
@@ -165,27 +121,6 @@
   - src/core/lib/gprpp/manual_constructor.h
   - src/core/lib/gprpp/memory.h
   - src/core/lib/profiling/timers.h
-<<<<<<< HEAD
-  - src/core/lib/support/abstract.h
-  - src/core/lib/support/arena.h
-  - src/core/lib/support/atomic.h
-  - src/core/lib/support/atomic_with_atm.h
-  - src/core/lib/support/atomic_with_std.h
-  - src/core/lib/support/env.h
-  - src/core/lib/support/fork.h
-  - src/core/lib/support/manual_constructor.h
-  - src/core/lib/support/memory.h
-  - src/core/lib/support/mpscq.h
-  - src/core/lib/support/murmur_hash.h
-  - src/core/lib/support/object_registry.h
-  - src/core/lib/support/spinlock.h
-  - src/core/lib/support/string.h
-  - src/core/lib/support/string_windows.h
-  - src/core/lib/support/thd_internal.h
-  - src/core/lib/support/time_precise.h
-  - src/core/lib/support/tmpfile.h
-=======
->>>>>>> ac0808b1
   uses:
   - gpr_codegen
 - name: gpr_codegen
